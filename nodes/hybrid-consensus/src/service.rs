--- conflicted
+++ resolved
@@ -216,50 +216,6 @@
 			);
 			Ok(pool)
 		})?
-<<<<<<< HEAD
-		.with_import_queue_and_fprb(|
-			_config,
-			client,
-			backend,
-			fetcher,
-			select_chain,
-			_tx_pool,
-			spawn_task_handle,
-			registry
-		| {
-			let fetch_checker = fetcher
-				.map(|fetcher| fetcher.checker().clone())
-				.ok_or_else(|| "Trying to start light import queue without active fetch checker")?;
-			let grandpa_block_import = sc_finality_grandpa::light_block_import(
-				client.clone(), backend, &(client.clone() as Arc<_>), Arc::new(fetch_checker)
-			)?;
-
-			let finality_proof_import = grandpa_block_import.clone();
-			let finality_proof_request_builder =
-				finality_proof_import.create_finality_proof_request_builder();
-
-			let pow_block_import = sc_consensus_pow::PowBlockImport::new(
-				grandpa_block_import,
-				client,
-				MinimalSha3Algorithm,
-				0, // check inherents starting at block 0
-				select_chain,
-				inherent_data_providers.clone(),
-			);
-
-			let import_queue = sc_consensus_pow::import_queue(
-				Box::new(pow_block_import),
-				None,
-				Some(Box::new(finality_proof_import)),
-				MinimalSha3Algorithm,
-				inherent_data_providers,
-				spawn_task_handle,
-				registry,
-			)?;
-
-			Ok((import_queue, finality_proof_request_builder))
-		})?
-=======
 		.with_import_queue_and_fprb(
 			|_config,
 			 client,
@@ -287,7 +243,7 @@
 
 				let pow_block_import = sc_consensus_pow::PowBlockImport::new(
 					grandpa_block_import,
-					client.clone(),
+					client,
 					MinimalSha3Algorithm,
 					0, // check inherents starting at block 0
 					select_chain,
@@ -295,11 +251,11 @@
 				);
 
 				let import_queue = sc_consensus_pow::import_queue(
-					Box::new(pow_block_import.clone()),
-					None, //TODO Should I do the justification import here like I did in new_full?
-					None, //TODO same question about finality proof import as in new_full
+					Box::new(pow_block_import),
+					None,
+					Some(Box::new(finality_proof_import)),
 					MinimalSha3Algorithm,
-					inherent_data_providers.clone(),
+					inherent_data_providers,
 					spawn_task_handle,
 					registry,
 				)?;
@@ -307,7 +263,6 @@
 				Ok((import_queue, finality_proof_request_builder))
 			},
 		)?
->>>>>>> feb209a1
 		.with_finality_proof_provider(|client, backend| {
 			let provider = client as Arc<dyn StorageAndProofProvider<_, _>>;
 			Ok(Arc::new(GrandpaFinalityProofProvider::new(backend, provider)) as _)
