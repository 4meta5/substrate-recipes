use crate::chain_spec;
use crate::cli::Cli;
use crate::service;
use sc_cli::SubstrateCli;

impl SubstrateCli for Cli {
	fn impl_name() -> &'static str {
		"Manual- and Instant-Seal Node"
	}

	fn impl_version() -> &'static str {
		env!("SUBSTRATE_CLI_IMPL_VERSION")
	}

	fn description() -> &'static str {
		env!("CARGO_PKG_DESCRIPTION")
	}

	fn author() -> &'static str {
		env!("CARGO_PKG_AUTHORS")
	}

	fn support_url() -> &'static str {
		"https://github.com/substrate-developer-hub/recipes/issues"
	}

	fn copyright_start_year() -> i32 {
		2019
	}

	fn executable_name() -> &'static str {
		env!("CARGO_PKG_NAME")
	}

	fn load_spec(&self, id: &str) -> Result<Box<dyn sc_service::ChainSpec>, String> {
		Ok(match id {
			"dev" => Box::new(chain_spec::dev_config()),
			"" | "local" => Box::new(chain_spec::local_testnet_config()),
			path => Box::new(chain_spec::ChainSpec::from_json_file(
				std::path::PathBuf::from(path),
			)?),
		})
	}
}

/// Parse and run command line arguments
pub fn run() -> sc_cli::Result<()> {
	let cli = Cli::from_args();

	match &cli.subcommand {
		Some(subcommand) => {
			let runner = cli.create_runner(subcommand)?;
			runner.run_subcommand(subcommand, |config| Ok(new_full_start!(config)))
		}
		None => {
			let runner = cli.create_runner(&cli.run)?;

			runner.run_node(
				// The light client is not implemented. Calling it will panic.
				service::new_light,
<<<<<<< HEAD
				service::new_full,
				runtime::VERSION
=======
				move |config: _| service::new_full(config),
				runtime::VERSION,
>>>>>>> feb209a1
			)
		}
	}
}<|MERGE_RESOLUTION|>--- conflicted
+++ resolved
@@ -58,13 +58,8 @@
 			runner.run_node(
 				// The light client is not implemented. Calling it will panic.
 				service::new_light,
-<<<<<<< HEAD
 				service::new_full,
-				runtime::VERSION
-=======
-				move |config: _| service::new_full(config),
 				runtime::VERSION,
->>>>>>> feb209a1
 			)
 		}
 	}
