--- conflicted
+++ resolved
@@ -22,26 +22,6 @@
 rand = { version = "0.7", features = ["small_rng"] }
 jsonrpc-core = "14.0.5"
 
-<<<<<<< HEAD
-sc-client-db = '0.8.0-alpha.6'
-sc-consensus-manual-seal = '0.8.0-alpha.6'
-sc-rpc = '2.0.0-alpha.6'
-sc-client-api = '2.0.0-alpha.6'
-sp-blockchain =  '2.0.0-alpha.6'
-sp-timestamp = '2.0.0-alpha.6'
-sc-basic-authorship = '0.8.0-alpha.6'
-sc-cli = '0.8.0-alpha.6'
-sc-client = '0.8.0-alpha.6'
-sc-executor = '0.8.0-alpha.6'
-sc-network = '0.8.0-alpha.6'
-sc-service = '0.8.0-alpha.6'
-sc-transaction-pool = '2.0.0-alpha.6'
-sp-consensus = '0.8.0-alpha.6'
-sp-core = '2.0.0-alpha.6'
-sp-inherents = '2.0.0-alpha.6'
-sp-runtime = '2.0.0-alpha.6'
-sp-transaction-pool = '2.0.0-alpha.6'
-=======
 sc-consensus = { version = '0.8.0-dev', git = 'https://github.com/paritytech/substrate', rev = '12e08fd25455053e3cedc8b19beb7e77330a5713' }
 sc-consensus-manual-seal = { version = '0.8.0-dev', git = 'https://github.com/paritytech/substrate', rev = '12e08fd25455053e3cedc8b19beb7e77330a5713' }
 sc-rpc = { version = '2.0.0-dev', git = 'https://github.com/paritytech/substrate', rev = '12e08fd25455053e3cedc8b19beb7e77330a5713' }
@@ -73,21 +53,6 @@
 # Runtime with custom runtime-api (custom API only used in rpc-node)
 # runtime = { package = "api-runtime", path = "../../runtimes/api-runtime" }
 # ---
->>>>>>> b58e4775
-
-# This node is compatible with any of the runtimes below
-# ---
-# Common runtime configured with most Recipes pallets.
-runtime = { package = "super-runtime", path = "../../runtimes/super-runtime" }
-
-# runtime = { package = "pow-runtime", path = "../../runtimes/pow-runtime" }
-
-# Runtime with custom weight and fee calculation.
-# runtime = { package = "weight-fee-runtime", path = "../../runtimes/weight-fee-runtime"}
-
-# Runtime with custom runtime-api (custom API only used in rpc-node)
-# runtime = { package = "api-runtime", path = "../../runtimes/api-runtime" }
-# ---
 
 [build-dependencies]
 vergen = '3.0.4'
