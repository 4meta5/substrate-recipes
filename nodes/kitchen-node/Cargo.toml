--- conflicted
+++ resolved
@@ -1,14 +1,8 @@
 [package]
 name = "kitchen-node"
-<<<<<<< HEAD
-version = "2.0.0-rc3"
-edition = "2018"
-authors = ['Joshy Orndorff', '4meta5', 'Jimmy Chu']
-=======
 version = "2.0.0-rc4"
 edition = "2018"
 authors = ['Substrate DevHub <https://github.com/substrate-developer-hub>']
->>>>>>> 8b05b9f6
 repository = 'https://github.com/substrate-developer-hub/recipes'
 description = 'An instant-sealing Substrate node. Can be used with most recipe runtimes.'
 license = "GPL-3.0-or-later"
@@ -20,11 +14,7 @@
 	"tutorial",
 	"recipe",
 ]
-<<<<<<< HEAD
-compatibility_version = "2.0.0-rc3"
-=======
 compatibility_version = "2.0.0-rc4"
->>>>>>> 8b05b9f6
 
 [[bin]]
 name = "kitchen-node"
@@ -41,24 +31,6 @@
 exit-future = "0.2.0"
 parking_lot = "0.9.0"
 trie-root = "0.15.2"
-<<<<<<< HEAD
-sc-basic-authorship = '0.8.0-rc3'
-sc-cli = '0.8.0-rc3'
-sc-client-api = '2.0.0-rc3'
-sc-consensus = '0.8.0-rc3'
-sc-consensus-manual-seal = '0.8.0-rc3'
-sc-executor = '0.8.0-rc3'
-sc-network = '0.8.0-rc3'
-sc-service = '0.8.0-rc3'
-sc-transaction-pool = '2.0.0-rc3'
-sp-consensus = '0.8.0-rc3'
-sp-core = '2.0.0-rc3'
-sp-inherents = '2.0.0-rc3'
-sp-io = '2.0.0-rc3'
-sp-runtime = '2.0.0-rc3'
-sp-timestamp = '2.0.0-rc3'
-sp-transaction-pool = '2.0.0-rc3'
-=======
 sc-basic-authorship = '0.8.0-rc4'
 sc-cli = '0.8.0-rc4'
 sc-client-api = '2.0.0-rc4'
@@ -75,7 +47,6 @@
 sp-runtime = '2.0.0-rc4'
 sp-timestamp = '2.0.0-rc4'
 sp-transaction-pool = '2.0.0-rc4'
->>>>>>> 8b05b9f6
 
 # This node is compatible with any of the runtimes below
 # ---
@@ -96,11 +67,7 @@
 
 [build-dependencies]
 vergen = "3.0.4"
-<<<<<<< HEAD
-substrate-build-script-utils = '2.0.0-rc3'
-=======
 substrate-build-script-utils = '2.0.0-rc4'
->>>>>>> 8b05b9f6
 
 [features]
 ocw = []