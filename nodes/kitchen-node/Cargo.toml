--- conflicted
+++ resolved
@@ -1,18 +1,11 @@
 [package]
 name = "kitchen-node"
-<<<<<<< HEAD
-version = "2.0.0"
-=======
 version = "2.0.0-alpha.6"
->>>>>>> ad4b470d
 edition = "2018"
 authors = ['Joshy Orndorff', '4meta5', 'Jimmy Chu']
 homepage = 'https://substrate.dev/recipes'
 repository = 'https://github.com/substrate-developer-hub/recipes'
-<<<<<<< HEAD
-=======
 description = 'A Substrate node that houses many recipe pallets'
->>>>>>> ad4b470d
 
 [[bin]]
 name = "kitchen-node"
@@ -29,26 +22,6 @@
 exit-future = "0.2.0"
 parking_lot = "0.9.0"
 trie-root = "0.15.2"
-<<<<<<< HEAD
-sp-io = '2.0.0-alpha.5'
-sc-cli = '0.8.0-alpha.5'
-sc-client-api = '2.0.0-alpha.5'
-sp-core = '2.0.0-alpha.5'
-sp-runtime = '2.0.0-alpha.5'
-sc-executor = '0.8.0-alpha.5'
-sc-service = '0.8.0-alpha.5'
-sp-inherents = '2.0.0-alpha.5'
-sc-transaction-pool = '2.0.0-alpha.5'
-sp-transaction-pool = '2.0.0-alpha.5'
-sc-network = '0.8.0-alpha.5'
-sc-consensus-babe = '0.8.0-alpha.5'
-sp-consensus-babe = '0.8.0-alpha.5'
-sc-finality-grandpa = '0.8.0-alpha.5'
-sp-finality-grandpa = '2.0.0-alpha.5'
-sc-client = '0.8.0-alpha.5'
-sc-basic-authorship = '0.8.0-alpha.5'
-sp-consensus = '0.8.0-alpha.5'
-=======
 sp-io = '2.0.0-alpha.6'
 sc-cli = '0.8.0-alpha.6'
 sc-client-api = '2.0.0-alpha.6'
@@ -67,7 +40,6 @@
 sc-client = '0.8.0-alpha.6'
 sc-basic-authorship = '0.8.0-alpha.6'
 sp-consensus = '0.8.0-alpha.6'
->>>>>>> ad4b470d
 
 # Pick one of the runtimes below.
 # Your runtime must have the necessary pallets to support consensus (Babe, Grandpa, etc).
@@ -89,11 +61,7 @@
 
 [build-dependencies]
 vergen = "3.0.4"
-<<<<<<< HEAD
-substrate-build-script-utils = '2.0.0-alpha.5'
-=======
 substrate-build-script-utils = '2.0.0-alpha.6'
->>>>>>> ad4b470d
 
 [features]
 ocw = []