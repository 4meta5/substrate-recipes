--- conflicted
+++ resolved
@@ -15,113 +15,6 @@
 /// Specialized `ChainSpec`. This is a specialization of the general Substrate ChainSpec type.
 pub type ChainSpec = sc_service::GenericChainSpec<GenesisConfig>;
 
-<<<<<<< HEAD
-/// The chain specification option. This is expected to come in from the CLI and
-/// is little more than one of a number of alternatives which can easily be converted
-/// from a string (`--chain=...`) into a `ChainSpec`.
-#[derive(Clone, Debug)]
-pub enum Alternative {
-	/// Whatever the current runtime is, with just Alice as an auth.
-	Development,
-	/// Whatever the current runtime is, with simple Alice/Bob auths.
-	LocalTestnet,
-}
-
-/// Helper function to generate a crypto pair from seed
-pub fn get_from_seed<TPublic: Public>(seed: &str) -> <TPublic::Pair as Pair>::Public {
-	TPublic::Pair::from_string(&format!("//{}", seed), None)
-		.expect("static values are valid; qed")
-		.public()
-}
-
-type AccountPublic = <Signature as Verify>::Signer;
-
-/// Helper function to generate an account ID from seed
-pub fn get_account_id_from_seed<TPublic: Public>(seed: &str) -> AccountId where
-	AccountPublic: From<<TPublic::Pair as Pair>::Public>
-{
-	AccountPublic::from(get_from_seed::<TPublic>(seed)).into_account()
-}
-
-/// Helper function to generate session key from seed
-pub fn get_authority_keys_from_seed(seed: &str) -> (BabeId, GrandpaId) {
-	(
-		get_from_seed::<BabeId>(seed),
-		get_from_seed::<GrandpaId>(seed),
-	)
-}
-
-impl Alternative {
-	/// Get an actual chain config from one of the alternatives.
-	pub(crate) fn load(self) -> Result<ChainSpec, String> {
-		Ok(match self {
-			Alternative::Development => ChainSpec::from_genesis(
-				"Development",
-				"dev",
-				|| testnet_genesis(vec![
-					get_authority_keys_from_seed("Alice"),
-				],
-				get_account_id_from_seed::<sr25519::Public>("Alice"),
-				vec![
-					get_account_id_from_seed::<sr25519::Public>("Alice"),
-					get_account_id_from_seed::<sr25519::Public>("Bob"),
-					get_account_id_from_seed::<sr25519::Public>("Alice//stash"),
-					get_account_id_from_seed::<sr25519::Public>("Bob//stash"),
-				],
-				true),
-				vec![],
-				None,
-				None,
-				None,
-				None
-			),
-			Alternative::LocalTestnet => ChainSpec::from_genesis(
-				"Local Testnet",
-				"local_testnet",
-				|| testnet_genesis(vec![
-					get_authority_keys_from_seed("Alice"),
-					get_authority_keys_from_seed("Bob"),
-				],
-				get_account_id_from_seed::<sr25519::Public>("Alice"),
-				vec![
-					get_account_id_from_seed::<sr25519::Public>("Alice"),
-					get_account_id_from_seed::<sr25519::Public>("Bob"),
-					get_account_id_from_seed::<sr25519::Public>("Charlie"),
-					get_account_id_from_seed::<sr25519::Public>("Dave"),
-					get_account_id_from_seed::<sr25519::Public>("Eve"),
-					get_account_id_from_seed::<sr25519::Public>("Ferdie"),
-					get_account_id_from_seed::<sr25519::Public>("Alice//stash"),
-					get_account_id_from_seed::<sr25519::Public>("Bob//stash"),
-					get_account_id_from_seed::<sr25519::Public>("Charlie//stash"),
-					get_account_id_from_seed::<sr25519::Public>("Dave//stash"),
-					get_account_id_from_seed::<sr25519::Public>("Eve//stash"),
-					get_account_id_from_seed::<sr25519::Public>("Ferdie//stash"),
-				],
-				true),
-				vec![],
-				None,
-				None,
-				None,
-				None
-			),
-		})
-	}
-
-	pub(crate) fn from(s: &str) -> Option<Self> {
-		match s {
-			"dev" => Some(Alternative::Development),
-			"" | "local" => Some(Alternative::LocalTestnet),
-			_ => None,
-		}
-	}
-}
-
-pub fn load_spec(id: &str) -> Result<Box<dyn sc_service::ChainSpec>, String> {
-	Ok(match Alternative::from(id) {
-		Some(spec) => Box::new(spec.load()?),
-		None => Box::new(ChainSpec::from_json_file(std::path::PathBuf::from(id))?),
-	})
-=======
 
 /// Build a Development ChainSpec
 pub fn dev_config() -> ChainSpec {
@@ -167,5 +60,4 @@
 		None,
 		None
 	)
->>>>>>> 5a19187a
 }