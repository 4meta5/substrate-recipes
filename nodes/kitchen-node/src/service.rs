--- conflicted
+++ resolved
@@ -1,15 +1,5 @@
 //! Service and ServiceFactory implementation. Specialized wrapper over substrate service.
 
-<<<<<<< HEAD
-// use std::sync::Arc;
-// use sc_client::LongestChain;
-// use sc_client_api::ExecutorProvider;
-use sc_service::{error::{Error as ServiceError}, AbstractService, Configuration};
-use sp_inherents::InherentDataProviders;
-use sc_executor::native_executor_instance;
-pub use sc_executor::NativeExecutor;
-// use sc_network::config::DummyFinalityProofRequestBuilder;
-=======
 use sc_consensus::LongestChain;
 use sc_executor::native_executor_instance;
 pub use sc_executor::NativeExecutor;
@@ -17,7 +7,6 @@
 use sc_service::{error::Error as ServiceError, AbstractService, Configuration, ServiceBuilder};
 use sp_inherents::InherentDataProviders;
 use std::sync::Arc;
->>>>>>> b58e4775
 
 // Our native executor instance.
 native_executor_instance!(
@@ -37,27 +26,6 @@
 			runtime::RuntimeApi,
 			crate::service::Executor,
 		>($config)?
-<<<<<<< HEAD
-			.with_select_chain(|_config, backend| {
-				Ok(sc_client::LongestChain::new(backend.clone()))
-			})?
-			.with_transaction_pool(|config, client, _fetcher| {
-				let pool_api = sc_transaction_pool::FullChainApi::new(client.clone());
-				Ok(sc_transaction_pool::BasicPool::new(config, std::sync::Arc::new(pool_api)))
-			})?
-			.with_import_queue(|_config, client, _select_chain, _transaction_pool| {
-				Ok(sc_consensus_manual_seal::import_queue::<_, sc_client_db::Backend<_>>(Box::new(client)))
-			})?;
-
-		builder
-	}}
-}
-
-/// Builds a new service for a full client.
-pub fn new_full(config: Configuration)
-	-> Result<impl AbstractService, ServiceError>
-{
-=======
 		.with_select_chain(|_config, backend| Ok(sc_consensus::LongestChain::new(backend.clone())))?
 		.with_transaction_pool(|config, client, _fetcher, prometheus_registry| {
 			let pool_api = sc_transaction_pool::FullChainApi::new(client.clone());
@@ -85,7 +53,6 @@
 pub fn new_full(config: Configuration) -> Result<impl AbstractService, ServiceError> {
 	let is_authority = config.role.is_authority();
 
->>>>>>> b58e4775
 	// This variable is only used when ocw feature is enabled.
 	// Suppress the warning when ocw feature is not enabled.
 	#[allow(unused_variables)]
@@ -117,24 +84,6 @@
 		}
 	}
 
-<<<<<<< HEAD
-
-	let proposer = sc_basic_authorship::ProposerFactory::new(
-		service.client().clone(),
-		service.transaction_pool(),
-	);
-
-	let authorship_future = sc_consensus_manual_seal::run_instant_seal(
-		Box::new(service.client()),
-		proposer,
-		service.client().clone(),
-		service.transaction_pool().pool().clone(),
-		service.select_chain().ok_or(ServiceError::SelectChainRequired)?,
-		inherent_data_providers
-	);
-
-	service.spawn_essential_task("instant-seal", authorship_future);
-=======
 	if is_authority {
 		let proposer =
 			sc_basic_authorship::ProposerFactory::new(
@@ -156,53 +105,11 @@
 
 		service.spawn_essential_task("instant-seal", authorship_future);
 	};
->>>>>>> b58e4775
 
 	Ok(service)
 }
 
 /// Builds a new service for a light client.
-<<<<<<< HEAD
-pub fn new_light(_config: Configuration)
-	-> Result<impl AbstractService, ServiceError>
-{
-
-	// FIXME The light client can work after an upstream change in Substrate
-	// see: https://github.com/substrate-developer-hub/recipes/pull/238
-	unimplemented!("No light client for manual seal");
-	#[allow(unreachable_code)]
-	new_full(_config)
-
-	// let inherent_data_providers = InherentDataProviders::new();
-	//
-	// ServiceBuilder::new_light::<runtime::opaque::Block, runtime::RuntimeApi, Executor>(config)?
-	// 	.with_select_chain(|_config, backend| {
-	// 		Ok(LongestChain::new(backend.clone()))
-	// 	})?
-	// 	.with_transaction_pool(|config, client, fetcher| {
-	// 		let fetcher = fetcher
-	// 			.ok_or_else(|| "Trying to start light transaction pool without active fetcher")?;
-	// 		let pool_api = sc_transaction_pool::LightChainApi::new(client.clone(), fetcher.clone());
-	// 		let pool = sc_transaction_pool::BasicPool::with_revalidation_type(
-	// 			config, Arc::new(pool_api), sc_transaction_pool::RevalidationType::Light,
-	// 		);
-	// 		Ok(pool)
-	// 	})?
-	// 	.with_import_queue_and_fprb(|_config, client, _backend, _fetcher, select_chain, _tx_pool| {
-	// 		let finality_proof_request_builder =
-	// 			Box::new(DummyFinalityProofRequestBuilder::default()) as Box<_>;
-	//
-	// 		let import_queue = sc_consensus_manual_seal::import_queue::<_, sc_client_db::Backend<_>>(
-	// 			Box::new(client)
-	// 		);
-	//
-	// 		Ok((import_queue, finality_proof_request_builder))
-	// 	})?
-	// 	.with_finality_proof_provider(|client, backend| {
-	// 		Ok(Arc::new(()) as _)
-	// 	})?
-	// 	.build()
-=======
 pub fn new_light(config: Configuration) -> Result<impl AbstractService, ServiceError> {
 	ServiceBuilder::new_light::<runtime::opaque::Block, runtime::RuntimeApi, Executor>(config)?
 		.with_select_chain(|_config, backend| Ok(LongestChain::new(backend.clone())))?
@@ -241,5 +148,4 @@
 		)?
 		.with_finality_proof_provider(|_client, _backend| Ok(Arc::new(()) as _))?
 		.build()
->>>>>>> b58e4775
 }