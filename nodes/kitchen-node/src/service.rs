//! Service and ServiceFactory implementation. Specialized wrapper over substrate service.

use std::sync::Arc;
use std::time::Duration;
use sc_client::LongestChain;
use runtime::{self, GenesisConfig, opaque::Block, RuntimeApi};
use sc_service::{error::{Error as ServiceError}, AbstractService, Configuration, ServiceBuilder};
use sp_inherents::InherentDataProviders;
use sc_executor::native_executor_instance;
pub use sc_executor::NativeExecutor;
use sc_consensus_babe;
use sc_finality_grandpa::{self, FinalityProofProvider as GrandpaFinalityProofProvider};

// Our native executor instance.
native_executor_instance!(
	pub Executor,
	runtime::api::dispatch,
	runtime::native_version,
);

/// Starts a `ServiceBuilder` for a full service.
///
/// Use this macro if you don't actually need the full service, but just the builder in order to
/// be able to perform chain operations.
macro_rules! new_full_start {
	($config:expr) => {{
		let mut import_setup = None;
		let inherent_data_providers = sp_inherents::InherentDataProviders::new();

		let builder = sc_service::ServiceBuilder::new_full::<
			runtime::opaque::Block, runtime::RuntimeApi, crate::service::Executor
		>($config)?
			.with_select_chain(|_config, backend| {
				Ok(sc_client::LongestChain::new(backend.clone()))
			})?
			.with_transaction_pool(|config, client, _fetcher| {
				let pool_api = sc_transaction_pool::FullChainApi::new(client.clone());
				Ok(sc_transaction_pool::BasicPool::new(config, std::sync::Arc::new(pool_api)))
			})?
			.with_import_queue(|_config, client, mut select_chain, _transaction_pool| {
				let select_chain = select_chain.take()
					.ok_or_else(|| sc_service::Error::SelectChainRequired)?;
				let (grandpa_block_import, grandpa_link) =
					sc_finality_grandpa::block_import(
						client.clone(), &*client, select_chain
					)?;
				let justification_import = grandpa_block_import.clone();

				let (babe_block_import, babe_link) = sc_consensus_babe::block_import(
					sc_consensus_babe::Config::get_or_compute(&*client)?,
					grandpa_block_import,
					client.clone(),
				)?;

				let import_queue = sc_consensus_babe::import_queue(
					babe_link.clone(),
					babe_block_import.clone(),
					Some(Box::new(justification_import)),
					None,
					client,
					inherent_data_providers.clone(),
				)?;

				import_setup = Some((babe_block_import, grandpa_link, babe_link));

				Ok(import_queue)
			})?;

		(builder, import_setup, inherent_data_providers)
	}}
}

/// Builds a new service for a full client.
pub fn new_full(config: Configuration<GenesisConfig>)
	-> Result<impl AbstractService, ServiceError>
{

	let is_authority = config.roles.is_authority();
	let force_authoring = config.force_authoring;
	let name = config.name.clone();
	let disable_grandpa = config.disable_grandpa;
<<<<<<< HEAD
	let dev_seed = config.dev_key_seed.clone();
=======
>>>>>>> fc4c625a

	// sentry nodes announce themselves as authorities to the network
	// and should run the same protocols authorities do, but it should
	// never actively participate in any consensus process.
	let participates_in_consensus = is_authority && !config.sentry_mode;

	let (builder, mut import_setup, inherent_data_providers) = new_full_start!(config);

	let (block_import, grandpa_link, babe_link) =
		import_setup.take()
			.expect("Link Half and Block Import are present for Full Services or setup failed before. qed");

	let service = builder
		.with_finality_proof_provider(|client, backend|
			Ok(Arc::new(GrandpaFinalityProofProvider::new(backend, client)) as _)
		)?
		.build()?;

<<<<<<< HEAD
	if let Some(seed) = dev_seed {
		service
			.keystore()
			.write()
			.insert_ephemeral_from_seed_by_type::<runtime::offchain_demo::crypto::Pair>(
				&seed,
				runtime::offchain_demo::KEY_TYPE,
			)
			.expect("Dev Seed should always succeed.");
	}

	if participates_in_consensus {
		let proposer = sc_basic_authorship::ProposerFactory {
			client: service.client(),
			transaction_pool: service.transaction_pool(),
		};
=======
	if participates_in_consensus {
		let proposer = sc_basic_authorship::ProposerFactory::new(
			service.client(),
			service.transaction_pool(),
		);
>>>>>>> fc4c625a

		let client = service.client();
		let select_chain = service.select_chain()
			.ok_or(ServiceError::SelectChainRequired)?;

		let can_author_with =
				sp_consensus::CanAuthorWithNativeVersion::new(client.executor().clone());

		let babe_config = sc_consensus_babe::BabeParams {
			keystore: service.keystore(),
			client,
			select_chain,
			env: proposer,
			block_import,
			sync_oracle: service.network(),
			inherent_data_providers: inherent_data_providers.clone(),
			force_authoring,
			babe_link,
			can_author_with,
		};

		let babe = sc_consensus_babe::start_babe(babe_config)?;
		service.spawn_essential_task("babe", babe);
	}

	// if the node isn't actively participating in consensus then it doesn't
	// need a keystore, regardless of which protocol we use below.
	let keystore = if participates_in_consensus {
		Some(service.keystore())
	} else {
		None
	};

	let grandpa_config = sc_finality_grandpa::Config {
		gossip_duration: Duration::from_millis(333),
		justification_period: 512,
		name: Some(name),
		observer_enabled: false, //Joshy changed this from true to false while updating to 2.0alpha1. It was copied from node template. But why?
		keystore,
		is_authority,
	};

	let enable_grandpa = !disable_grandpa;
	if enable_grandpa {
		// start the full GRANDPA voter
		// NOTE: non-authorities could run the GRANDPA observer protocol, but at
		// this point the full voter should provide better guarantees of block
		// and vote data availability than the observer. The observer has not
		// been tested extensively yet and having most nodes in a network run it
		// could lead to finality stalls.
		let grandpa_config = sc_finality_grandpa::GrandpaParams {
			config: grandpa_config,
			link: grandpa_link,
			network: service.network(),
			inherent_data_providers: inherent_data_providers.clone(),
			on_exit: service.on_exit(),
			telemetry_on_connect: Some(service.telemetry_on_connect_stream()),
			voting_rule: sc_finality_grandpa::VotingRulesBuilder::default().build(),
		};

		// the GRANDPA voter task is considered infallible, i.e.
		// if it fails we take down the service with it.
		service.spawn_essential_task(
			"grandpa-voter",
			sc_finality_grandpa::run_grandpa_voter(grandpa_config)?
		);
	} else {
		sc_finality_grandpa::setup_disabled_grandpa(
			service.client(),
			&inherent_data_providers,
			service.network(),
		)?;
	}

	Ok(service)
}

/// Builds a new service for a light client.
pub fn new_light(config: Configuration<GenesisConfig>)
	-> Result<impl AbstractService, ServiceError>
{
	let inherent_data_providers = InherentDataProviders::new();

	ServiceBuilder::new_light::<Block, RuntimeApi, Executor>(config)?
		.with_select_chain(|_config, backend| {
			Ok(LongestChain::new(backend.clone()))
		})?
		.with_transaction_pool(|config, client, fetcher| {
			let fetcher = fetcher
				.ok_or_else(|| "Trying to start light transaction pool without active fetcher")?;
			let pool_api = sc_transaction_pool::LightChainApi::new(client.clone(), fetcher.clone());
			let pool = sc_transaction_pool::BasicPool::with_revalidation_type(
				config, Arc::new(pool_api), sc_transaction_pool::RevalidationType::Light,
			);
			Ok(pool)
		})?
		.with_import_queue_and_fprb(|_config, client, backend, fetcher, _select_chain, _tx_pool| {
			let fetch_checker = fetcher
				.map(|fetcher| fetcher.checker().clone())
				.ok_or_else(|| "Trying to start light import queue without active fetch checker")?;
			let grandpa_block_import = sc_finality_grandpa::light_block_import(
				client.clone(), backend, &*client.clone(), Arc::new(fetch_checker)
			)?;

			let finality_proof_import = grandpa_block_import.clone();
			let finality_proof_request_builder =
				finality_proof_import.create_finality_proof_request_builder();

			let (babe_block_import, babe_link) = sc_consensus_babe::block_import(
				sc_consensus_babe::Config::get_or_compute(&*client)?,
				grandpa_block_import,
				client.clone(),
			)?;

			let import_queue = sc_consensus_babe::import_queue(
				babe_link,
				babe_block_import,
				None,
				Some(Box::new(finality_proof_import)),
				client.clone(),
				inherent_data_providers.clone(),
			)?;

			Ok((import_queue, finality_proof_request_builder))
		})?
		.with_finality_proof_provider(|client, backend|
			Ok(Arc::new(GrandpaFinalityProofProvider::new(backend, client)) as _)
		)?
		.build()
}<|MERGE_RESOLUTION|>--- conflicted
+++ resolved
@@ -79,10 +79,6 @@
 	let force_authoring = config.force_authoring;
 	let name = config.name.clone();
 	let disable_grandpa = config.disable_grandpa;
-<<<<<<< HEAD
-	let dev_seed = config.dev_key_seed.clone();
-=======
->>>>>>> fc4c625a
 
 	// sentry nodes announce themselves as authorities to the network
 	// and should run the same protocols authorities do, but it should
@@ -101,30 +97,11 @@
 		)?
 		.build()?;
 
-<<<<<<< HEAD
-	if let Some(seed) = dev_seed {
-		service
-			.keystore()
-			.write()
-			.insert_ephemeral_from_seed_by_type::<runtime::offchain_demo::crypto::Pair>(
-				&seed,
-				runtime::offchain_demo::KEY_TYPE,
-			)
-			.expect("Dev Seed should always succeed.");
-	}
-
-	if participates_in_consensus {
-		let proposer = sc_basic_authorship::ProposerFactory {
-			client: service.client(),
-			transaction_pool: service.transaction_pool(),
-		};
-=======
 	if participates_in_consensus {
 		let proposer = sc_basic_authorship::ProposerFactory::new(
 			service.client(),
 			service.transaction_pool(),
 		);
->>>>>>> fc4c625a
 
 		let client = service.client();
 		let select_chain = service.select_chain()
