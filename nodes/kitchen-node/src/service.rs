--- conflicted
+++ resolved
@@ -146,9 +146,5 @@
 			},
 		)?
 		.with_finality_proof_provider(|_client, _backend| Ok(Arc::new(()) as _))?
-<<<<<<< HEAD
-		.build()
-=======
 		.build_light()
->>>>>>> 8b05b9f6
 }