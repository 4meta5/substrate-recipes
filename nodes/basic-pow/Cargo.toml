--- conflicted
+++ resolved
@@ -4,12 +4,8 @@
 homepage = 'https://substrate.dev/recipes'
 name = 'basic-pow'
 repository = 'https://github.com/substrate-developer-hub/recipes'
-<<<<<<< HEAD
-version = "2.0.0"
-=======
 version = "2.0.0-alpha.6"
 description = 'A Substrate node that demonstrates minimal proof of work consensus'
->>>>>>> ad4b470d
 
 [[bin]]
 name = 'basic-pow'
@@ -22,30 +18,6 @@
 parity-scale-codec = '1.3.0'
 sha3 = "0.8"
 rand = { version = "0.7", features = ["small_rng"] }
-<<<<<<< HEAD
-sc-consensus-pow = { version = '0.8.0-alpha.5' }
-sp-consensus-pow = { version = '0.8.0-alpha.5' }
-sc-client-api = { version = '2.0.0-alpha.5' }
-sp-blockchain = { version = '2.0.0-alpha.5' }
-runtime = { package = "pow-runtime", path = "../../runtimes/pow-runtime" }
-sp-timestamp = '2.0.0-alpha.5'
-sc-basic-authorship = '0.8.0-alpha.5'
-sc-cli = '0.8.0-alpha.5'
-sc-client = '0.8.0-alpha.5'
-sc-executor = '0.8.0-alpha.5'
-sc-network = '0.8.0-alpha.5'
-sc-service = '0.8.0-alpha.5'
-sc-transaction-pool = '2.0.0-alpha.5'
-sp-consensus = '0.8.0-alpha.5'
-sp-core = '2.0.0-alpha.5'
-sp-inherents = '2.0.0-alpha.5'
-sp-runtime = '2.0.0-alpha.5'
-sp-transaction-pool = '2.0.0-alpha.5'
-
-[build-dependencies]
-vergen = '3.0.4'
-substrate-build-script-utils = '2.0.0-alpha.5'
-=======
 sc-consensus-pow = { version = '0.8.0-alpha.6' }
 sp-consensus-pow = { version = '0.8.0-alpha.6' }
 sc-client-api = { version = '2.0.0-alpha.6' }
@@ -67,5 +39,4 @@
 
 [build-dependencies]
 vergen = '3.0.4'
-substrate-build-script-utils = '2.0.0-alpha.6'
->>>>>>> ad4b470d
+substrate-build-script-utils = '2.0.0-alpha.6'