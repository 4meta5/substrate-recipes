--- conflicted
+++ resolved
@@ -27,26 +27,11 @@
 parity-scale-codec = '1.0.0'
 sha3 = "0.8"
 rand = { version = "0.7", features = ["small_rng"] }
-<<<<<<< HEAD
 sc-consensus-pow = { git = "https://github.com/paritytech/substrate", rev = '1d8fa432949b99fac4ea0bebfdd6675dee973aa1' }
 sp-consensus-pow = { git = "https://github.com/paritytech/substrate", rev = '1d8fa432949b99fac4ea0bebfdd6675dee973aa1' }
 sc-client-api = { git = "https://github.com/paritytech/substrate", rev = '1d8fa432949b99fac4ea0bebfdd6675dee973aa1' }
 sp-blockchain = { git = "https://github.com/paritytech/substrate", rev = '1d8fa432949b99fac4ea0bebfdd6675dee973aa1' }
-
 runtime = { package = "pow-runtime", path = "../../runtimes/pow-runtime" }
-runtime-genesis = { package = "pow-genesis", path = "../../runtimes/pow-genesis" }
-
-# Attempt to use the babe inherent that the super-runtime expects. This hack didn't work.
-# [dependencies.sp-consensus-babe]
-# git = "https://github.com/paritytech/substrate"
-# rev = '1d8fa432949b99fac4ea0bebfdd6675dee973aa1'
-=======
-sc-consensus-pow = { git = "https://github.com/paritytech/substrate", tag = 'v2.0.0-alpha.3' }
-sp-consensus-pow = { git = "https://github.com/paritytech/substrate", tag = 'v2.0.0-alpha.3' }
-sc-client-api = { git = "https://github.com/paritytech/substrate", tag = 'v2.0.0-alpha.3' }
-sp-blockchain = { git = "https://github.com/paritytech/substrate", tag = 'v2.0.0-alpha.3' }
-runtime = { package = "pow-runtime", path = "../../runtimes/pow-runtime" }
->>>>>>> 1a8190df
 
 [dependencies.sp-timestamp]
 git = 'https://github.com/paritytech/substrate.git'
