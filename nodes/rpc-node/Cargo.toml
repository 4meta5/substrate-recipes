--- conflicted
+++ resolved
@@ -23,29 +23,6 @@
 jsonrpc-core = "14.0.3"
 jsonrpc-core-client = "14.0.3"
 jsonrpc-derive = "14.0.3"
-<<<<<<< HEAD
-sc-rpc = { version = '2.0.0-alpha.6' }
-sc-client-api = '2.0.0-alpha.6'
-sc-client-db = '0.8.0-alpha.6'
-sum-storage-rpc = { path = "../../pallets/sum-storage/rpc" }
-ctrlc = { features = ['termination'], version = '3.1.3' }
-futures01 = { package = 'futures', version = '0.1.29'}
-sc-basic-authorship = '0.8.0-alpha.6'
-sc-cli = '0.8.0-alpha.6'
-sc-client = '0.8.0-alpha.6'
-sc-consensus-manual-seal = '0.8.0-alpha.6'
-sc-executor = '0.8.0-alpha.6'
-sc-network = '0.8.0-alpha.6'
-sc-service = '0.8.0-alpha.6'
-sc-transaction-pool = '2.0.0-alpha.6'
-sp-consensus = '0.8.0-alpha.6'
-sp-core = '2.0.0-alpha.6'
-sp-inherents = '2.0.0-alpha.6'
-sp-io = '2.0.0-alpha.6'
-sp-runtime = '2.0.0-alpha.6'
-sp-timestamp = '2.0.0-alpha.6'
-sp-transaction-pool = '2.0.0-alpha.6'
-=======
 ctrlc = { features = ['termination'], version = '3.1.3' }
 futures01 = { package = 'futures', version = '0.1.29'}
 sc-rpc = { version = '2.0.0-dev', git = 'https://github.com/paritytech/substrate', rev = '12e08fd25455053e3cedc8b19beb7e77330a5713' }
@@ -70,11 +47,6 @@
 # RPC Node only works with Runtime's that provide the sum-storage-runtime-api
 # That means it only works with the api-runtime
 runtime = { package = "api-runtime", path = "../../runtimes/api-runtime" }
->>>>>>> b58e4775
-
-# RPC Node only works with Runtime's that provide the sum-storage-runtime-api
-# That means it only works with the api-runtime
-runtime = { package = "api-runtime", path = "../../runtimes/api-runtime" }
 
 [build-dependencies]
 vergen = '3.0.4'
