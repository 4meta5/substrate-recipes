//! Service and ServiceFactory implementation. Specialized wrapper over substrate service.

use std::sync::Arc;
use std::time::Duration;
use sc_client::LongestChain;
use runtime::{self, GenesisConfig, opaque::Block, RuntimeApi};
use sc_service::{error::{Error as ServiceError}, AbstractService, Configuration, ServiceBuilder};
use sp_inherents::InherentDataProviders;
use sc_executor::native_executor_instance;
pub use sc_executor::NativeExecutor;
use sp_consensus_aura::sr25519::{AuthorityPair as AuraPair};
use grandpa::{self, FinalityProofProvider as GrandpaFinalityProofProvider};
<<<<<<< HEAD
use sc_basic_authorship;
=======
>>>>>>> fc4c625a

// Our native executor instance.
native_executor_instance!(
	pub Executor,
	runtime::api::dispatch,
	runtime::native_version,
);

/// Starts a `ServiceBuilder` for a full service.
///
/// Use this macro if you don't actually need the full service, but just the builder in order to
/// be able to perform chain operations.
macro_rules! new_full_start {
	($config:expr) => {{
		// A type alias we'll use for adding our RPC extension
		type RpcExtension = jsonrpc_core::IoHandler<sc_rpc::Metadata>;
		let mut import_setup = None;
		let inherent_data_providers = sp_inherents::InherentDataProviders::new();

		let builder = sc_service::ServiceBuilder::new_full::<
			runtime::opaque::Block, runtime::RuntimeApi, crate::service::Executor
		>($config)?
			.with_select_chain(|_config, backend| {
				Ok(sc_client::LongestChain::new(backend.clone()))
			})?
			.with_transaction_pool(|config, client, _fetcher| {
				let pool_api = sc_transaction_pool::FullChainApi::new(client.clone());
				Ok(sc_transaction_pool::BasicPool::new(config, std::sync::Arc::new(pool_api)))
			})?
			.with_import_queue(|_config, client, mut select_chain, _transaction_pool| {
				let select_chain = select_chain.take()
					.ok_or_else(|| sc_service::Error::SelectChainRequired)?;

				let (grandpa_block_import, grandpa_link) =
					grandpa::block_import(
						client.clone(), &*client, select_chain
					)?;

				let aura_block_import = sc_consensus_aura::AuraBlockImport::<_, _, _, AuraPair>::new(
					grandpa_block_import.clone(), client.clone(),
				);

				let import_queue = sc_consensus_aura::import_queue::<_, _, _, AuraPair>(
					sc_consensus_aura::slot_duration(&*client)?,
					aura_block_import,
					Some(Box::new(grandpa_block_import.clone())),
					None,
					client,
					inherent_data_providers.clone(),
				)?;

				import_setup = Some((grandpa_block_import, grandpa_link));

				Ok(import_queue)
			})?
			.with_rpc_extensions(|builder| -> Result<RpcExtension, _> {
				// Make an io handler to be extended with individual RPCs
				let mut io = jsonrpc_core::IoHandler::default();

				// Add the first rpc extension
				// Use the fully qualified name starting from `crate` because we're in macro_rules!
				io.extend_with(crate::silly_rpc::SillyRpc::to_delegate(crate::silly_rpc::Silly{}));

				// Add the second RPC extension
				// Because this one calls a Runtime API it needs a reference to the client.
				// In this case we give ownership to the existing client, but in general, you
				// may need to use client.clone()
				io.extend_with(sum_storage_rpc::SumStorageApi::to_delegate(sum_storage_rpc::SumStorage::new(builder.client().clone())));

				Ok(io)
			})?;

		(builder, import_setup, inherent_data_providers)
	}}
}

/// Builds a new service for a full client.
pub fn new_full(config: Configuration<GenesisConfig>)
	-> Result<impl AbstractService, ServiceError>
{
	let is_authority = config.roles.is_authority();
	let force_authoring = config.force_authoring;
	let name = config.name.clone();
	let disable_grandpa = config.disable_grandpa;

	// sentry nodes announce themselves as authorities to the network
	// and should run the same protocols authorities do, but it should
	// never actively participate in any consensus process.
	let participates_in_consensus = is_authority && !config.sentry_mode;

	let (builder, mut import_setup, inherent_data_providers) = new_full_start!(config);

	let (block_import, grandpa_link) =
		import_setup.take()
			.expect("Link Half and Block Import are present for Full Services or setup failed before. qed");

	let service = builder
		.with_finality_proof_provider(|client, backend|
			Ok(Arc::new(GrandpaFinalityProofProvider::new(backend, client)) as _)
		)?
		.build()?;

	if participates_in_consensus {
<<<<<<< HEAD
		let proposer = sc_basic_authorship::ProposerFactory {
			client: service.client(),
			transaction_pool: service.transaction_pool(),
		};
=======
		let proposer = sc_basic_authorship::ProposerFactory::new(
			service.client(),
			service.transaction_pool(),
		);
>>>>>>> fc4c625a

		let client = service.client();
		let select_chain = service.select_chain()
			.ok_or(ServiceError::SelectChainRequired)?;

		let can_author_with =
			sp_consensus::CanAuthorWithNativeVersion::new(client.executor().clone());

		let aura = sc_consensus_aura::start_aura::<_, _, _, _, _, AuraPair, _, _, _>(
			sc_consensus_aura::slot_duration(&*client)?,
			client,
			select_chain,
			block_import,
			proposer,
			service.network(),
			inherent_data_providers.clone(),
			force_authoring,
			service.keystore(),
			can_author_with,
		)?;

		// the AURA authoring task is considered essential, i.e. if it
		// fails we take down the service with it.
		service.spawn_essential_task("aura", aura);
	}

	// if the node isn't actively participating in consensus then it doesn't
	// need a keystore, regardless of which protocol we use below.
	let keystore = if participates_in_consensus {
		Some(service.keystore())
	} else {
		None
	};

	let grandpa_config = grandpa::Config {
		// FIXME #1578 make this available through chainspec
		gossip_duration: Duration::from_millis(333),
		justification_period: 512,
		name: Some(name),
		observer_enabled: false,
		keystore,
		is_authority,
	};

	let enable_grandpa = !disable_grandpa;
	if enable_grandpa {
		// start the full GRANDPA voter
		// NOTE: non-authorities could run the GRANDPA observer protocol, but at
		// this point the full voter should provide better guarantees of block
		// and vote data availability than the observer. The observer has not
		// been tested extensively yet and having most nodes in a network run it
		// could lead to finality stalls.
		let grandpa_config = grandpa::GrandpaParams {
			config: grandpa_config,
			link: grandpa_link,
			network: service.network(),
			inherent_data_providers: inherent_data_providers.clone(),
			on_exit: service.on_exit(),
			telemetry_on_connect: Some(service.telemetry_on_connect_stream()),
			voting_rule: grandpa::VotingRulesBuilder::default().build(),
		};

		// the GRANDPA voter task is considered infallible, i.e.
		// if it fails we take down the service with it.
		service.spawn_essential_task(
			"grandpa-voter",
			grandpa::run_grandpa_voter(grandpa_config)?
		);
	} else {
		grandpa::setup_disabled_grandpa(
			service.client(),
			&inherent_data_providers,
			service.network(),
		)?;
	}

	Ok(service)
}

/// Builds a new service for a light client.
pub fn new_light(config: Configuration<GenesisConfig>)
	-> Result<impl AbstractService, ServiceError>
{
	let inherent_data_providers = InherentDataProviders::new();

	ServiceBuilder::new_light::<Block, RuntimeApi, Executor>(config)?
		.with_select_chain(|_config, backend| {
			Ok(LongestChain::new(backend.clone()))
		})?
		.with_transaction_pool(|config, client, fetcher| {
			let fetcher = fetcher
				.ok_or_else(|| "Trying to start light transaction pool without active fetcher")?;

			let pool_api = sc_transaction_pool::LightChainApi::new(client.clone(), fetcher.clone());
			let pool = sc_transaction_pool::BasicPool::with_revalidation_type(
				config, Arc::new(pool_api), sc_transaction_pool::RevalidationType::Light,
			);
			Ok(pool)
		})?
		.with_import_queue_and_fprb(|_config, client, backend, fetcher, _select_chain, _tx_pool| {
			let fetch_checker = fetcher
				.map(|fetcher| fetcher.checker().clone())
				.ok_or_else(|| "Trying to start light import queue without active fetch checker")?;
			let grandpa_block_import = grandpa::light_block_import(
				client.clone(), backend, &*client.clone(), Arc::new(fetch_checker),
			)?;
			let finality_proof_import = grandpa_block_import.clone();
			let finality_proof_request_builder =
				finality_proof_import.create_finality_proof_request_builder();

			let import_queue = sc_consensus_aura::import_queue::<_, _, _, AuraPair>(
				sc_consensus_aura::slot_duration(&*client)?,
				grandpa_block_import,
				None,
				Some(Box::new(finality_proof_import)),
				client,
				inherent_data_providers.clone(),
			)?;

			Ok((import_queue, finality_proof_request_builder))
		})?
		.with_finality_proof_provider(|client, backend|
			Ok(Arc::new(GrandpaFinalityProofProvider::new(backend, client)) as _)
		)?
		.build()
}<|MERGE_RESOLUTION|>--- conflicted
+++ resolved
@@ -10,10 +10,6 @@
 pub use sc_executor::NativeExecutor;
 use sp_consensus_aura::sr25519::{AuthorityPair as AuraPair};
 use grandpa::{self, FinalityProofProvider as GrandpaFinalityProofProvider};
-<<<<<<< HEAD
-use sc_basic_authorship;
-=======
->>>>>>> fc4c625a
 
 // Our native executor instance.
 native_executor_instance!(
@@ -117,17 +113,10 @@
 		.build()?;
 
 	if participates_in_consensus {
-<<<<<<< HEAD
-		let proposer = sc_basic_authorship::ProposerFactory {
-			client: service.client(),
-			transaction_pool: service.transaction_pool(),
-		};
-=======
 		let proposer = sc_basic_authorship::ProposerFactory::new(
 			service.client(),
 			service.transaction_pool(),
 		);
->>>>>>> fc4c625a
 
 		let client = service.client();
 		let select_chain = service.select_chain()
