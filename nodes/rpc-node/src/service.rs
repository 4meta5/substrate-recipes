//! Service and ServiceFactory implementation. Specialized wrapper over substrate service.

<<<<<<< HEAD
// use std::sync::Arc;
// use sc_client::LongestChain;
// use sc_client_api::ExecutorProvider;
use sc_service::{error::{Error as ServiceError}, AbstractService, Configuration};
use sp_inherents::InherentDataProviders;
use sc_executor::native_executor_instance;
pub use sc_executor::NativeExecutor;
// use sc_network::config::DummyFinalityProofRequestBuilder;
=======
use sc_consensus::LongestChain;
use sc_executor::native_executor_instance;
pub use sc_executor::NativeExecutor;
use sc_network::config::DummyFinalityProofRequestBuilder;
use sc_service::{error::Error as ServiceError, AbstractService, Configuration, ServiceBuilder};
use sp_inherents::InherentDataProviders;
use std::sync::Arc;
>>>>>>> b58e4775

// Our native executor instance.
native_executor_instance!(
	pub Executor,
	runtime::api::dispatch,
	runtime::native_version,
);

/// Starts a `ServiceBuilder` for a full service.
///
/// Use this macro if you don't actually need the full service, but just the builder in order to
/// be able to perform chain operations.
macro_rules! new_full_start {
	($config:expr) => {{
		// A type alias we'll use for adding our RPC extension
		type RpcExtension = jsonrpc_core::IoHandler<sc_rpc::Metadata>;

		let builder = sc_service::ServiceBuilder::new_full::<
			runtime::opaque::Block,
			runtime::RuntimeApi,
			crate::service::Executor,
		>($config)?
<<<<<<< HEAD
			.with_select_chain(|_config, backend| {
				Ok(sc_client::LongestChain::new(backend.clone()))
			})?
			.with_transaction_pool(|config, client, _fetcher| {
				let pool_api = sc_transaction_pool::FullChainApi::new(client.clone());
				Ok(sc_transaction_pool::BasicPool::new(config, std::sync::Arc::new(pool_api)))
			})?
			.with_import_queue(|_config, client, _select_chain, _transaction_pool| {
				Ok(sc_consensus_manual_seal::import_queue::<_, sc_client_db::Backend<_>>(Box::new(client)))
			})?
			.with_rpc_extensions(|builder| -> Result<RpcExtension, _> {
				// Make an io handler to be extended with individual RPCs
				let mut io = jsonrpc_core::IoHandler::default();

				// Add the first rpc extension
				// Use the fully qualified name starting from `crate` because we're in macro_rules!
				io.extend_with(crate::silly_rpc::SillyRpc::to_delegate(crate::silly_rpc::Silly{}));

				// Add the second RPC extension
				// Because this one calls a Runtime API it needs a reference to the client.
				io.extend_with(sum_storage_rpc::SumStorageApi::to_delegate(sum_storage_rpc::SumStorage::new(builder.client().clone())));

				Ok(io)
			})?;

		builder
	}}
}

/// Builds a new service for a full client.
pub fn new_full(config: Configuration)
	-> Result<impl AbstractService, ServiceError>
{
=======
		.with_select_chain(|_config, backend| Ok(sc_consensus::LongestChain::new(backend.clone())))?
		.with_transaction_pool(|config, client, _fetcher, prometheus_registry| {
			let pool_api = sc_transaction_pool::FullChainApi::new(client.clone());
			Ok(sc_transaction_pool::BasicPool::new(
				config,
				std::sync::Arc::new(pool_api),
				prometheus_registry,
			))
		})?
		.with_import_queue(
			|_config, client, _select_chain, _transaction_pool, spawn_task_handle, registry| {
				Ok(sc_consensus_manual_seal::import_queue(
					Box::new(client),
					spawn_task_handle,
					registry,
				))
			},
			)?
		.with_rpc_extensions(|builder| -> Result<RpcExtension, _> {
			// Make an io handler to be extended with individual RPCs
			let mut io = jsonrpc_core::IoHandler::default();

			// Add the first rpc extension
			// Use the fully qualified name starting from `crate` because we're in macro_rules!
			io.extend_with(crate::silly_rpc::SillyRpc::to_delegate(
				crate::silly_rpc::Silly {},
			));

			// Add the second RPC extension
			// Because this one calls a Runtime API it needs a reference to the client.
			io.extend_with(sum_storage_rpc::SumStorageApi::to_delegate(
				sum_storage_rpc::SumStorage::new(builder.client().clone()),
			));

			Ok(io)
		})?;

		builder
		}};
}

/// Builds a new service for a full client.
pub fn new_full(config: Configuration) -> Result<impl AbstractService, ServiceError> {
	let is_authority = config.role.is_authority();

>>>>>>> b58e4775
	//TODO This isn't great. It includes the timestamp inherent in all blocks
	// regardless of runtime.
	let inherent_data_providers = InherentDataProviders::new();
	inherent_data_providers
		.register_provider(sp_timestamp::InherentDataProvider)
		.map_err(Into::into)
		.map_err(sp_consensus::error::Error::InherentData)?;

	let builder = new_full_start!(config);
	let service = builder.build()?;

<<<<<<< HEAD
	let proposer = sc_basic_authorship::ProposerFactory::new(
		service.client(),
		service.transaction_pool(),
	);

	let authorship_future = sc_consensus_manual_seal::run_instant_seal(
		Box::new(service.client()),
		proposer,
		service.client().clone(),
		service.transaction_pool().pool().clone(),
		service.select_chain().ok_or(ServiceError::SelectChainRequired)?,
		inherent_data_providers
	);

	service.spawn_essential_task("instant-seal", authorship_future);
=======
	if is_authority {
		let proposer =
			sc_basic_authorship::ProposerFactory::new(
				service.client(),
				service.transaction_pool(),
				service.prometheus_registry().as_ref(),
			);

		let authorship_future = sc_consensus_manual_seal::run_instant_seal(
			Box::new(service.client()),
			proposer,
			service.client(),
			service.transaction_pool().pool().clone(),
			service
				.select_chain()
				.ok_or(ServiceError::SelectChainRequired)?,
			inherent_data_providers,
		);

		service.spawn_essential_task("instant-seal", authorship_future);
	};
>>>>>>> b58e4775

	Ok(service)
}

/// Builds a new service for a light client.
<<<<<<< HEAD
pub fn new_light(_config: Configuration)
	-> Result<impl AbstractService, ServiceError>
{
	// FIXME The light client can work after an upstream change in Substrate
	// see: https://github.com/substrate-developer-hub/recipes/pull/238
	unimplemented!("No light client for manual seal");
	#[allow(unreachable_code)]
	new_full(_config)
=======
pub fn new_light(config: Configuration) -> Result<impl AbstractService, ServiceError> {
	ServiceBuilder::new_light::<runtime::opaque::Block, runtime::RuntimeApi, Executor>(config)?
		.with_select_chain(|_config, backend| Ok(LongestChain::new(backend.clone())))?
		.with_transaction_pool(|config, client, fetcher, prometheus_registry| {
			let fetcher = fetcher
				.ok_or_else(|| "Trying to start light transaction pool without active fetcher")?;
			let pool_api = sc_transaction_pool::LightChainApi::new(client, fetcher);
			let pool = sc_transaction_pool::BasicPool::with_revalidation_type(
				config,
				Arc::new(pool_api),
				prometheus_registry,
				sc_transaction_pool::RevalidationType::Light,
			);
			Ok(pool)
		})?
		.with_import_queue_and_fprb(
			|_config,
			 client,
			 _backend,
			 _fetcher,
			 _select_chain,
			 _tx_pool,
			 spawn_task_handle,
			 registry| {
				let finality_proof_request_builder =
					Box::new(DummyFinalityProofRequestBuilder::default()) as Box<_>;

				let import_queue = sc_consensus_manual_seal::import_queue(
					Box::new(client),
					spawn_task_handle,
					registry,
				);

				Ok((import_queue, finality_proof_request_builder))
			},
		)?
		.with_finality_proof_provider(|_client, _backend| Ok(Arc::new(()) as _))?
		.build()
>>>>>>> b58e4775
}<|MERGE_RESOLUTION|>--- conflicted
+++ resolved
@@ -1,15 +1,5 @@
 //! Service and ServiceFactory implementation. Specialized wrapper over substrate service.
 
-<<<<<<< HEAD
-// use std::sync::Arc;
-// use sc_client::LongestChain;
-// use sc_client_api::ExecutorProvider;
-use sc_service::{error::{Error as ServiceError}, AbstractService, Configuration};
-use sp_inherents::InherentDataProviders;
-use sc_executor::native_executor_instance;
-pub use sc_executor::NativeExecutor;
-// use sc_network::config::DummyFinalityProofRequestBuilder;
-=======
 use sc_consensus::LongestChain;
 use sc_executor::native_executor_instance;
 pub use sc_executor::NativeExecutor;
@@ -17,7 +7,6 @@
 use sc_service::{error::Error as ServiceError, AbstractService, Configuration, ServiceBuilder};
 use sp_inherents::InherentDataProviders;
 use std::sync::Arc;
->>>>>>> b58e4775
 
 // Our native executor instance.
 native_executor_instance!(
@@ -40,41 +29,6 @@
 			runtime::RuntimeApi,
 			crate::service::Executor,
 		>($config)?
-<<<<<<< HEAD
-			.with_select_chain(|_config, backend| {
-				Ok(sc_client::LongestChain::new(backend.clone()))
-			})?
-			.with_transaction_pool(|config, client, _fetcher| {
-				let pool_api = sc_transaction_pool::FullChainApi::new(client.clone());
-				Ok(sc_transaction_pool::BasicPool::new(config, std::sync::Arc::new(pool_api)))
-			})?
-			.with_import_queue(|_config, client, _select_chain, _transaction_pool| {
-				Ok(sc_consensus_manual_seal::import_queue::<_, sc_client_db::Backend<_>>(Box::new(client)))
-			})?
-			.with_rpc_extensions(|builder| -> Result<RpcExtension, _> {
-				// Make an io handler to be extended with individual RPCs
-				let mut io = jsonrpc_core::IoHandler::default();
-
-				// Add the first rpc extension
-				// Use the fully qualified name starting from `crate` because we're in macro_rules!
-				io.extend_with(crate::silly_rpc::SillyRpc::to_delegate(crate::silly_rpc::Silly{}));
-
-				// Add the second RPC extension
-				// Because this one calls a Runtime API it needs a reference to the client.
-				io.extend_with(sum_storage_rpc::SumStorageApi::to_delegate(sum_storage_rpc::SumStorage::new(builder.client().clone())));
-
-				Ok(io)
-			})?;
-
-		builder
-	}}
-}
-
-/// Builds a new service for a full client.
-pub fn new_full(config: Configuration)
-	-> Result<impl AbstractService, ServiceError>
-{
-=======
 		.with_select_chain(|_config, backend| Ok(sc_consensus::LongestChain::new(backend.clone())))?
 		.with_transaction_pool(|config, client, _fetcher, prometheus_registry| {
 			let pool_api = sc_transaction_pool::FullChainApi::new(client.clone());
@@ -120,7 +74,6 @@
 pub fn new_full(config: Configuration) -> Result<impl AbstractService, ServiceError> {
 	let is_authority = config.role.is_authority();
 
->>>>>>> b58e4775
 	//TODO This isn't great. It includes the timestamp inherent in all blocks
 	// regardless of runtime.
 	let inherent_data_providers = InherentDataProviders::new();
@@ -132,23 +85,6 @@
 	let builder = new_full_start!(config);
 	let service = builder.build()?;
 
-<<<<<<< HEAD
-	let proposer = sc_basic_authorship::ProposerFactory::new(
-		service.client(),
-		service.transaction_pool(),
-	);
-
-	let authorship_future = sc_consensus_manual_seal::run_instant_seal(
-		Box::new(service.client()),
-		proposer,
-		service.client().clone(),
-		service.transaction_pool().pool().clone(),
-		service.select_chain().ok_or(ServiceError::SelectChainRequired)?,
-		inherent_data_providers
-	);
-
-	service.spawn_essential_task("instant-seal", authorship_future);
-=======
 	if is_authority {
 		let proposer =
 			sc_basic_authorship::ProposerFactory::new(
@@ -170,22 +106,11 @@
 
 		service.spawn_essential_task("instant-seal", authorship_future);
 	};
->>>>>>> b58e4775
 
 	Ok(service)
 }
 
 /// Builds a new service for a light client.
-<<<<<<< HEAD
-pub fn new_light(_config: Configuration)
-	-> Result<impl AbstractService, ServiceError>
-{
-	// FIXME The light client can work after an upstream change in Substrate
-	// see: https://github.com/substrate-developer-hub/recipes/pull/238
-	unimplemented!("No light client for manual seal");
-	#[allow(unreachable_code)]
-	new_full(_config)
-=======
 pub fn new_light(config: Configuration) -> Result<impl AbstractService, ServiceError> {
 	ServiceBuilder::new_light::<runtime::opaque::Block, runtime::RuntimeApi, Executor>(config)?
 		.with_select_chain(|_config, backend| Ok(LongestChain::new(backend.clone())))?
@@ -224,5 +149,4 @@
 		)?
 		.with_finality_proof_provider(|_client, _backend| Ok(Arc::new(()) as _))?
 		.build()
->>>>>>> b58e4775
 }