--- conflicted
+++ resolved
@@ -22,8 +22,4 @@
 
 ## Using Recipes in External Projects
 
-<<<<<<< HEAD
-The pallets and runtimes provided here are tested and ready to be used in other Substrate-based blockchains. The big caveat is that you must use the same upstream Substrate version throughout the project. The recipes currently use Substrate@`v2.0.0-alpha.5`.
-=======
-The pallets and runtimes provided here are tested and ready to be used in other Substrate-based blockchains. The big caveat is that you must use the same upstream Substrate version throughout the project. The recipes currently use Substrate@`v2.0.0-alpha.6`.
->>>>>>> ad4b470d
+The pallets and runtimes provided here are tested and ready to be used in other Substrate-based blockchains. The big caveat is that you must use the same upstream Substrate version throughout the project. The recipes currently use Substrate@`v2.0.0-alpha.6`.