--- conflicted
+++ resolved
@@ -258,18 +258,12 @@
 			pallet_transaction_payment::ChargeTransactionPayment::<Runtime>::from(tip),
 		);
 
-<<<<<<< HEAD
 		#[cfg_attr(not(feature = "std"), allow(unused_variables))]
-		let raw_payload = SignedPayload::new(call, extra).map_err(|e| {
-			debug::native::warn!("SignedPayload error: {:?}", e);
-		}).ok()?;
-=======
 		let raw_payload = SignedPayload::new(call, extra)
 			.map_err(|e| {
 				debug::native::warn!("SignedPayload error: {:?}", e);
 			})
 			.ok()?;
->>>>>>> feb209a1
 
 		let signature = raw_payload.using_encoded(|payload| C::sign(payload, public))?;
 
