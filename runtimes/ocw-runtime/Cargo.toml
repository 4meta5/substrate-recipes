--- conflicted
+++ resolved
@@ -7,11 +7,7 @@
 [dependencies]
 serde = { version = "1.0", optional = true, features = ["derive"] }
 safe-mix = { version = "1.0", default-features = false }
-<<<<<<< HEAD
-parity-scale-codec = { version = "1.0.6", features = ["derive"], default-features = false }
-=======
 parity-scale-codec = { version = "1.3.0", features = ["derive"], default-features = false }
->>>>>>> 0a4bddb0
 
 # Substrate pallets & dependencies
 frame-executive = { version = '2.0.0-alpha.5', default-features = false }
@@ -42,10 +38,6 @@
 # Recipe Pallets
 offchain-demo = { path = "../../pallets/offchain-demo", default-features = false }
 
-<<<<<<< HEAD
-=======
-
->>>>>>> 0a4bddb0
 [build-dependencies]
 wasm-builder-runner = { package = "substrate-wasm-builder-runner", version = "1.0.4" }
 
