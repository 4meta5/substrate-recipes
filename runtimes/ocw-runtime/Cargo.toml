--- conflicted
+++ resolved
@@ -7,145 +7,6 @@
 [dependencies]
 serde = { version = "1.0", optional = true, features = ["derive"] }
 safe-mix = { version = "1.0", default-features = false }
-<<<<<<< HEAD
-# Substrate Pallets
-balances = { package = 'pallet-balances', version = '2.0.0-alpha.5', default-features = false }
-transaction-payment = { package = 'pallet-transaction-payment', version = '2.0.0-alpha.5', default-features = false }
-# Recipe Pallets
-offchain-demo = { path = "../../pallets/offchain-demo", default-features = false }
-
-[dependencies.parity-scale-codec]
-default-features = false
-features = ['derive']
-version = '1.0.6'
-
-[dependencies.rstd]
-default-features = false
-
-package = "sp-std"
-version = '2.0.0-alpha.5'
-
-[dependencies.runtime-io]
-default-features = false
-
-package = 'sp-io'
-version = '2.0.0-alpha.5'
-
-[dependencies.version]
-default-features = false
-
-package = 'sp-version'
-version = '2.0.0-alpha.5'
-
-[dependencies.support]
-default-features = false
-
-package = 'frame-support'
-version = '2.0.0-alpha.5'
-
-[dependencies.sp-core]
-default-features = false
-
-version = '2.0.0-alpha.5'
-
-[dependencies.substrate-session]
-default-features = false
-
-package = 'sp-session'
-version = '2.0.0-alpha.5'
-
-[dependencies.babe]
-default-features = false
-
-package = 'pallet-babe'
-version = '2.0.0-alpha.5'
-
-[dependencies.sp-consensus-babe]
-default-features = false
-
-version = '0.8.0-alpha.5'
-
-[dependencies.sp-finality-grandpa]
-default-features = false
-
-version = '2.0.0-alpha.5'
-
-[dependencies.executive]
-default-features = false
-
-package = 'frame-executive'
-version = '2.0.0-alpha.5'
-
-[dependencies.indices]
-default-features = false
-
-package = 'pallet-indices'
-version = '2.0.0-alpha.5'
-
-[dependencies.grandpa]
-default-features = false
-
-package = 'pallet-grandpa'
-version = '2.0.0-alpha.5'
-
-[dependencies.randomness-collective-flip]
-default-features = false
-
-package = 'pallet-randomness-collective-flip'
-version = '2.0.0-alpha.5'
-
-[dependencies.system]
-default-features = false
-
-package = 'frame-system'
-version = '2.0.0-alpha.5'
-
-[dependencies.timestamp]
-default-features = false
-
-package = 'pallet-timestamp'
-version = '2.0.0-alpha.5'
-
-[dependencies.sudo]
-default-features = false
-
-package = 'pallet-sudo'
-version = '2.0.0-alpha.5'
-
-[dependencies.sp-runtime]
-default-features = false
-
-package = 'sp-runtime'
-version = '2.0.0-alpha.5'
-
-[dependencies.sp-api]
-default-features = false
-
-version = '2.0.0-alpha.5'
-
-[dependencies.block-builder-api]
-default-features = false
-
-package = 'sp-block-builder'
-version = '2.0.0-alpha.5'
-
-[dependencies.sp-transaction-pool]
-default-features = false
-
-version = '2.0.0-alpha.5'
-
-[dependencies.inherents]
-default-features = false
-
-package = 'sp-inherents'
-version = '2.0.0-alpha.5'
-
-[dependencies.offchain-primitives]
-default-features = false
-
-package = 'sp-offchain'
-version = '2.0.0-alpha.5'
-=======
 parity-scale-codec = { version = "1.3.0", features = ["derive"], default-features = false }
 
 # Substrate pallets & dependencies
@@ -177,7 +38,6 @@
 # Recipe Pallets
 offchain-demo = { path = "../../pallets/offchain-demo", default-features = false }
 
->>>>>>> ad4b470d
 
 [build-dependencies]
 wasm-builder-runner = { package = "substrate-wasm-builder-runner", version = "1.0.4" }
