--- conflicted
+++ resolved
@@ -8,17 +8,11 @@
 serde = { version = "1.0", optional = true, features = ["derive"] }
 safe-mix = { version = "1.0", default-features = false }
 # Substrate Pallets
-<<<<<<< HEAD
-balances = { package = 'pallet-balances', git = 'https://github.com/paritytech/substrate.git', tag = 'v2.0.0-alpha.1', default-features = false }
-transaction-payment = { package = 'pallet-transaction-payment', git = 'https://github.com/paritytech/substrate.git', tag = 'v2.0.0-alpha.1', default-features = false }
-=======
 balances = { package = 'pallet-balances', git = 'https://github.com/paritytech/substrate.git', tag = 'v2.0.0-alpha.3', default-features = false }
 transaction-payment = { package = 'pallet-transaction-payment', git = 'https://github.com/paritytech/substrate.git', tag = 'v2.0.0-alpha.3', default-features = false }
->>>>>>> fc4c625a
 # Recipe Pallets
 adding-machine = { path = "../../pallets/adding-machine", default-features = false }
 basic-token = { path = "../../pallets/basic-token", default-features = false }
-charity = { path = "../../pallets/charity", default-features = false }
 check-membership = { path = "../../pallets/check-membership", default-features = false }
 constant-config = { path = "../../pallets/constant-config", default-features = false }
 default-instance = { path = "../../pallets/default-instance", default-features = false }
@@ -28,9 +22,9 @@
 hello-substrate = { path = "../../pallets/hello-substrate", default-features = false }
 last-caller = { path = "../../pallets/last-caller", default-features = false }
 linked-map = { path = "../../pallets/linked-map", default-features = false }
-offchain-demo = { path = "../../pallets/offchain-demo", default-features = false }
 simple-event = { path = "../../pallets/simple-event", default_features = false }
 simple-map = { path = "../../pallets/simple-map", default-features = false }
+charity = { path = "../../pallets/charity", default-features = false }
 single-value = { path = "../../pallets/single-value", default-features = false }
 storage-cache = { path = "../../pallets/storage-cache", default-features = false }
 struct-storage = { path = "../../pallets/struct-storage", default-features = false }
@@ -45,207 +39,123 @@
 default-features = false
 git = 'https://github.com/paritytech/substrate.git'
 package = "sp-std"
-<<<<<<< HEAD
-tag = 'v2.0.0-alpha.1'
-=======
-tag = 'v2.0.0-alpha.3'
->>>>>>> fc4c625a
+tag = 'v2.0.0-alpha.3'
 
 [dependencies.runtime-io]
 default-features = false
 git = 'https://github.com/paritytech/substrate.git'
 package = 'sp-io'
-<<<<<<< HEAD
-tag = 'v2.0.0-alpha.1'
-=======
-tag = 'v2.0.0-alpha.3'
->>>>>>> fc4c625a
+tag = 'v2.0.0-alpha.3'
 
 [dependencies.version]
 default-features = false
 git = 'https://github.com/paritytech/substrate.git'
 package = 'sp-version'
-<<<<<<< HEAD
-tag = 'v2.0.0-alpha.1'
-=======
-tag = 'v2.0.0-alpha.3'
->>>>>>> fc4c625a
+tag = 'v2.0.0-alpha.3'
 
 [dependencies.support]
 default-features = false
 git = 'https://github.com/paritytech/substrate.git'
 package = 'frame-support'
-<<<<<<< HEAD
-tag = 'v2.0.0-alpha.1'
-=======
-tag = 'v2.0.0-alpha.3'
->>>>>>> fc4c625a
+tag = 'v2.0.0-alpha.3'
 
 [dependencies.sp-core]
 default-features = false
 git = 'https://github.com/paritytech/substrate.git'
-<<<<<<< HEAD
-tag = 'v2.0.0-alpha.1'
-=======
-tag = 'v2.0.0-alpha.3'
->>>>>>> fc4c625a
+tag = 'v2.0.0-alpha.3'
 
 [dependencies.substrate-session]
 default-features = false
 git = 'https://github.com/paritytech/substrate.git'
 package = 'sp-session'
-<<<<<<< HEAD
-tag = 'v2.0.0-alpha.1'
-=======
-tag = 'v2.0.0-alpha.3'
->>>>>>> fc4c625a
+tag = 'v2.0.0-alpha.3'
 
 [dependencies.babe]
 default-features = false
 git = 'https://github.com/paritytech/substrate.git'
 package = 'pallet-babe'
-<<<<<<< HEAD
-tag = 'v2.0.0-alpha.1'
-=======
-tag = 'v2.0.0-alpha.3'
->>>>>>> fc4c625a
+tag = 'v2.0.0-alpha.3'
 
 [dependencies.sp-consensus-babe]
 default-features = false
 git = 'https://github.com/paritytech/substrate.git'
-<<<<<<< HEAD
-tag = 'v2.0.0-alpha.1'
-=======
-tag = 'v2.0.0-alpha.3'
->>>>>>> fc4c625a
+tag = 'v2.0.0-alpha.3'
 
 [dependencies.executive]
 default-features = false
 git = 'https://github.com/paritytech/substrate.git'
 package = 'frame-executive'
-<<<<<<< HEAD
-tag = 'v2.0.0-alpha.1'
-=======
-tag = 'v2.0.0-alpha.3'
->>>>>>> fc4c625a
+tag = 'v2.0.0-alpha.3'
 
 [dependencies.indices]
 default-features = false
 git = 'https://github.com/paritytech/substrate.git'
 package = 'pallet-indices'
-<<<<<<< HEAD
-tag = 'v2.0.0-alpha.1'
-=======
-tag = 'v2.0.0-alpha.3'
->>>>>>> fc4c625a
+tag = 'v2.0.0-alpha.3'
 
 [dependencies.grandpa]
 default-features = false
 git = 'https://github.com/paritytech/substrate.git'
 package = 'pallet-grandpa'
-<<<<<<< HEAD
-tag = 'v2.0.0-alpha.1'
-=======
-tag = 'v2.0.0-alpha.3'
->>>>>>> fc4c625a
+tag = 'v2.0.0-alpha.3'
 
 [dependencies.randomness-collective-flip]
 default-features = false
 git = 'https://github.com/paritytech/substrate.git'
 package = 'pallet-randomness-collective-flip'
-<<<<<<< HEAD
-tag = 'v2.0.0-alpha.1'
-=======
-tag = 'v2.0.0-alpha.3'
->>>>>>> fc4c625a
+tag = 'v2.0.0-alpha.3'
 
 [dependencies.system]
 default-features = false
 git = 'https://github.com/paritytech/substrate.git'
 package = 'frame-system'
-<<<<<<< HEAD
-tag = 'v2.0.0-alpha.1'
-=======
-tag = 'v2.0.0-alpha.3'
->>>>>>> fc4c625a
+tag = 'v2.0.0-alpha.3'
 
 [dependencies.timestamp]
 default-features = false
 git = 'https://github.com/paritytech/substrate.git'
 package = 'pallet-timestamp'
-<<<<<<< HEAD
-tag = 'v2.0.0-alpha.1'
-=======
-tag = 'v2.0.0-alpha.3'
->>>>>>> fc4c625a
+tag = 'v2.0.0-alpha.3'
 
 [dependencies.sudo]
 default-features = false
 git = 'https://github.com/paritytech/substrate.git'
 package = 'pallet-sudo'
-<<<<<<< HEAD
-tag = 'v2.0.0-alpha.1'
-=======
-tag = 'v2.0.0-alpha.3'
->>>>>>> fc4c625a
+tag = 'v2.0.0-alpha.3'
 
 [dependencies.sp-runtime]
 default-features = false
 git = 'https://github.com/paritytech/substrate.git'
 package = 'sp-runtime'
-<<<<<<< HEAD
-tag = 'v2.0.0-alpha.1'
-=======
-tag = 'v2.0.0-alpha.3'
->>>>>>> fc4c625a
+tag = 'v2.0.0-alpha.3'
 
 [dependencies.sp-api]
 default-features = false
 git = 'https://github.com/paritytech/substrate.git'
-<<<<<<< HEAD
-tag = 'v2.0.0-alpha.1'
-=======
-tag = 'v2.0.0-alpha.3'
->>>>>>> fc4c625a
+tag = 'v2.0.0-alpha.3'
 
 [dependencies.block-builder-api]
 default-features = false
 git = 'https://github.com/paritytech/substrate.git'
 package = 'sp-block-builder'
-<<<<<<< HEAD
-tag = 'v2.0.0-alpha.1'
-=======
-tag = 'v2.0.0-alpha.3'
->>>>>>> fc4c625a
+tag = 'v2.0.0-alpha.3'
 
 [dependencies.sp-transaction-pool]
 default-features = false
 git = 'https://github.com/paritytech/substrate.git'
-<<<<<<< HEAD
-tag = 'v2.0.0-alpha.1'
-=======
-tag = 'v2.0.0-alpha.3'
->>>>>>> fc4c625a
+tag = 'v2.0.0-alpha.3'
 
 [dependencies.inherents]
 default-features = false
 git = 'https://github.com/paritytech/substrate.git'
 package = 'sp-inherents'
-<<<<<<< HEAD
-tag = 'v2.0.0-alpha.1'
-=======
-tag = 'v2.0.0-alpha.3'
->>>>>>> fc4c625a
+tag = 'v2.0.0-alpha.3'
 
 [dependencies.offchain-primitives]
 default-features = false
 git = 'https://github.com/paritytech/substrate.git'
 package = 'sp-offchain'
-<<<<<<< HEAD
-tag = 'v2.0.0-alpha.1'
-=======
-tag = 'v2.0.0-alpha.3'
->>>>>>> fc4c625a
+tag = 'v2.0.0-alpha.3'
 
 [build-dependencies]
 wasm-builder-runner = { package = "substrate-wasm-builder-runner", version = "1.0.4" }
@@ -294,11 +204,10 @@
 	"hello-substrate/std",
 	"last-caller/std",
 	"linked-map/std",
-	"offchain-demo/std",
 	"simple-event/std",
 	"simple-map/std",
+	"storage-cache/std",
 	"single-value/std",
-	"storage-cache/std",
 	"struct-storage/std",
 	"vec-set/std",
 ]