[package]
name = "super-runtime"
version = "2.0.0"
authors = ["Anonymous"]
edition = "2018"

[dependencies]
serde = { version = "1.0", optional = true, features = ["derive"] }
safe-mix = { version = "1.0", default-features = false }
# Substrate Pallets
balances = { package = 'pallet-balances', git = 'https://github.com/paritytech/substrate.git', tag = 'v2.0.0-alpha.3', default-features = false }
transaction-payment = { package = 'pallet-transaction-payment', git = 'https://github.com/paritytech/substrate.git', tag = 'v2.0.0-alpha.3', default-features = false }
# Recipe Pallets
adding-machine = { path = "../../pallets/adding-machine", default-features = false }
basic-token = { path = "../../pallets/basic-token", default-features = false }
charity = { path = "../../pallets/charity", default-features = false }
check-membership = { path = "../../pallets/check-membership", default-features = false }
constant-config = { path = "../../pallets/constant-config", default-features = false }
default-instance = { path = "../../pallets/default-instance", default-features = false }
double-map = { path = "../../pallets/double-map", default-features = false }
execution-schedule = { path = "../../pallets/execution-schedule", default-features = false }
generic-event = { path = "../../pallets/generic-event", default-features = false }
hello-substrate = { path = "../../pallets/hello-substrate", default-features = false }
last-caller = { path = "../../pallets/last-caller", default-features = false }
linked-map = { path = "../../pallets/linked-map", default-features = false }
offchain-demo = { path = "../../pallets/offchain-demo", default-features = false }
<<<<<<< HEAD
ringbuffer-queue = { path = "../../pallets/ringbuffer-queue", default_features = false }
=======
randomness = { path = "../../pallets/randomness", default_features = false }
>>>>>>> 5a1c8fee
simple-event = { path = "../../pallets/simple-event", default_features = false }
simple-map = { path = "../../pallets/simple-map", default-features = false }
single-value = { path = "../../pallets/single-value", default-features = false }
storage-cache = { path = "../../pallets/storage-cache", default-features = false }
struct-storage = { path = "../../pallets/struct-storage", default-features = false }
vec-set = { path = "../../pallets/vec-set", default-features = false }

[dependencies.parity-scale-codec]
default-features = false
features = ['derive']
version = '1.0.6'

[dependencies.rstd]
default-features = false
git = 'https://github.com/paritytech/substrate.git'
package = "sp-std"
tag = 'v2.0.0-alpha.3'

[dependencies.runtime-io]
default-features = false
git = 'https://github.com/paritytech/substrate.git'
package = 'sp-io'
tag = 'v2.0.0-alpha.3'

[dependencies.version]
default-features = false
git = 'https://github.com/paritytech/substrate.git'
package = 'sp-version'
tag = 'v2.0.0-alpha.3'

[dependencies.support]
default-features = false
git = 'https://github.com/paritytech/substrate.git'
package = 'frame-support'
tag = 'v2.0.0-alpha.3'

[dependencies.sp-core]
default-features = false
git = 'https://github.com/paritytech/substrate.git'
tag = 'v2.0.0-alpha.3'

[dependencies.substrate-session]
default-features = false
git = 'https://github.com/paritytech/substrate.git'
package = 'sp-session'
tag = 'v2.0.0-alpha.3'

[dependencies.babe]
default-features = false
git = 'https://github.com/paritytech/substrate.git'
package = 'pallet-babe'
tag = 'v2.0.0-alpha.3'

[dependencies.sp-consensus-babe]
default-features = false
git = 'https://github.com/paritytech/substrate.git'
tag = 'v2.0.0-alpha.3'

[dependencies.executive]
default-features = false
git = 'https://github.com/paritytech/substrate.git'
package = 'frame-executive'
tag = 'v2.0.0-alpha.3'

[dependencies.indices]
default-features = false
git = 'https://github.com/paritytech/substrate.git'
package = 'pallet-indices'
tag = 'v2.0.0-alpha.3'

[dependencies.grandpa]
default-features = false
git = 'https://github.com/paritytech/substrate.git'
package = 'pallet-grandpa'
tag = 'v2.0.0-alpha.3'

[dependencies.randomness-collective-flip]
default-features = false
git = 'https://github.com/paritytech/substrate.git'
package = 'pallet-randomness-collective-flip'
tag = 'v2.0.0-alpha.3'

[dependencies.system]
default-features = false
git = 'https://github.com/paritytech/substrate.git'
package = 'frame-system'
tag = 'v2.0.0-alpha.3'

[dependencies.timestamp]
default-features = false
git = 'https://github.com/paritytech/substrate.git'
package = 'pallet-timestamp'
tag = 'v2.0.0-alpha.3'

[dependencies.sudo]
default-features = false
git = 'https://github.com/paritytech/substrate.git'
package = 'pallet-sudo'
tag = 'v2.0.0-alpha.3'

[dependencies.sp-runtime]
default-features = false
git = 'https://github.com/paritytech/substrate.git'
package = 'sp-runtime'
tag = 'v2.0.0-alpha.3'

[dependencies.sp-api]
default-features = false
git = 'https://github.com/paritytech/substrate.git'
tag = 'v2.0.0-alpha.3'

[dependencies.block-builder-api]
default-features = false
git = 'https://github.com/paritytech/substrate.git'
package = 'sp-block-builder'
tag = 'v2.0.0-alpha.3'

[dependencies.sp-transaction-pool]
default-features = false
git = 'https://github.com/paritytech/substrate.git'
tag = 'v2.0.0-alpha.3'

[dependencies.inherents]
default-features = false
git = 'https://github.com/paritytech/substrate.git'
package = 'sp-inherents'
tag = 'v2.0.0-alpha.3'

[dependencies.offchain-primitives]
default-features = false
git = 'https://github.com/paritytech/substrate.git'
package = 'sp-offchain'
tag = 'v2.0.0-alpha.3'

[build-dependencies]
wasm-builder-runner = { package = "substrate-wasm-builder-runner", version = "1.0.4" }

[features]
default = ["std"]
std = [
	# Substrate dependencies alphabetically
	"babe/std",
	"sp-consensus-babe/std",
	"balances/std",
	"block-builder-api/std",
	"executive/std",
	"grandpa/std",
	"indices/std",
	"inherents/std",
	"offchain-primitives/std",
	"parity-scale-codec/std",
	"sp-core/std",
	"randomness-collective-flip/std",
	"rstd/std",
	"runtime-io/std",
	"safe-mix/std",
	"serde",
	"sp-api/std",
	"sp-runtime/std",
	"sp-transaction-pool/std",
	"substrate-session/std",
	"sudo/std",
	"support/std",
	"system/std",
	"timestamp/std",
	"transaction-payment/std",
	"version/std",

	# Recipes pallets
	"adding-machine/std",
	"basic-token/std",
	"charity/std",
	"check-membership/std",
	"constant-config/std",
	"default-instance/std",
	"double-map/std",
	"execution-schedule/std",
	"generic-event/std",
	"hello-substrate/std",
	"last-caller/std",
	"linked-map/std",
	"offchain-demo/std",
	"simple-event/std",
	"simple-map/std",
	"single-value/std",
	"storage-cache/std",
	"struct-storage/std",
	"vec-set/std",
]<|MERGE_RESOLUTION|>--- conflicted
+++ resolved
@@ -24,11 +24,8 @@
 last-caller = { path = "../../pallets/last-caller", default-features = false }
 linked-map = { path = "../../pallets/linked-map", default-features = false }
 offchain-demo = { path = "../../pallets/offchain-demo", default-features = false }
-<<<<<<< HEAD
 ringbuffer-queue = { path = "../../pallets/ringbuffer-queue", default_features = false }
-=======
 randomness = { path = "../../pallets/randomness", default_features = false }
->>>>>>> 5a1c8fee
 simple-event = { path = "../../pallets/simple-event", default_features = false }
 simple-map = { path = "../../pallets/simple-map", default-features = false }
 single-value = { path = "../../pallets/single-value", default-features = false }
