//! A Super Runtime. This runtime demonstrates most the recipe pallets in a single super runtime.

#![cfg_attr(not(feature = "std"), no_std)]
// `construct_runtime!` does a lot of recursion and requires us to increase the limit to 256.
#![recursion_limit = "256"]

// Make the WASM binary available.
#[cfg(feature = "std")]
include!(concat!(env!("OUT_DIR"), "/wasm_binary.rs"));

use rstd::prelude::*;
use sp_core::{OpaqueMetadata, H256};
use sp_runtime::{
	ApplyExtrinsicResult, transaction_validity::TransactionValidity, generic, create_runtime_str,
	impl_opaque_keys, MultiSignature
};
use sp_runtime::traits::{
	BlakeTwo256, Block as BlockT, IdentityLookup, ConvertInto, Verify, IdentifyAccount,
	SaturatedConversion
};
use sp_api::impl_runtime_apis;
use babe::SameAuthoritiesForever;
use grandpa::AuthorityList as GrandpaAuthorityList;
use grandpa::fg_primitives;

#[cfg(feature = "std")]
use version::NativeVersion;
use version::RuntimeVersion;

// A few exports that help ease life for downstream crates.
#[cfg(any(feature = "std", test))]
pub use sp_runtime::BuildStorage;
pub use timestamp::Call as TimestampCall;
pub use balances::Call as BalancesCall;
pub use sp_runtime::{Perbill, Permill};
pub use support::{
	StorageValue, construct_runtime, parameter_types,
	traits::Randomness,
	weights::Weight,
	debug,
};

/// An index to a block.
pub type BlockNumber = u32;

/// Alias to 512-bit hash when used in the context of a transaction signature on the chain.
pub type Signature = MultiSignature;

/// Some way of identifying an account on the chain. We intentionally make it equivalent
/// to the public key of our transaction signing scheme.
pub type AccountId = <<Signature as Verify>::Signer as IdentifyAccount>::AccountId;

/// The type for looking up accounts. We don't expect more than 4 billion of them, but you
/// never know...
pub type AccountIndex = u32;

/// Balance of an account.
pub type Balance = u128;

/// Index of a transaction in the chain.
pub type Index = u32;

/// A hash of some data used by the chain.
pub type Hash = H256;

/// Digest item type.
pub type DigestItem = generic::DigestItem<Hash>;

pub use offchain_demo;

/// Opaque types. These are used by the CLI to instantiate machinery that don't need to know
/// the specifics of the runtime. They can then be made to be agnostic over specific formats
/// of data like extrinsics, allowing for them to continue syncing the network through upgrades
/// to even the core datastructures.
pub mod opaque {
	use super::*;

	pub use sp_runtime::OpaqueExtrinsic as UncheckedExtrinsic;

	/// Opaque block header type.
	pub type Header = generic::Header<BlockNumber, BlakeTwo256>;
	/// Opaque block type.
	pub type Block = generic::Block<Header, UncheckedExtrinsic>;
	/// Opaque block identifier type.
	pub type BlockId = generic::BlockId<Block>;
//	pub type SessionHandlers = (Grandpa, Babe); // TODO delete this if it isn't needed
	impl_opaque_keys! {
		pub struct SessionKeys {
			pub grandpa: Grandpa, //TODO is this order correct? I changed stuff in chainspec.
			pub babe: Babe,
		}
	}
}

/// This runtime version.
pub const VERSION: RuntimeVersion = RuntimeVersion {
	spec_name: create_runtime_str!("super-runtime"),
	impl_name: create_runtime_str!("super-runtime"),
	authoring_version: 1,
	spec_version: 1,
	impl_version: 1,
	apis: RUNTIME_API_VERSIONS,
};

pub const MILLISECS_PER_BLOCK: u64 = 6000;

pub const SLOT_DURATION: u64 = MILLISECS_PER_BLOCK;

// These time units are defined in number of blocks.
pub const MINUTES: BlockNumber = 60_000 / (MILLISECS_PER_BLOCK as BlockNumber);
pub const HOURS: BlockNumber = MINUTES * 60;
pub const DAYS: BlockNumber = HOURS * 24;

// Some BABE-specific stuff
// 1 in 4 blocks (on average, not counting collisions) will be primary babe blocks.
pub const PRIMARY_PROBABILITY: (u64, u64) = (1, 4);
pub const EPOCH_DURATION_IN_BLOCKS: u32 = 10 * MINUTES;

/// The version infromation used to identify this runtime when compiled natively.
#[cfg(feature = "std")]
pub fn native_version() -> NativeVersion {
	NativeVersion {
		runtime_version: VERSION,
		can_author_with: Default::default(),
	}
}

parameter_types! {
	pub const BlockHashCount: BlockNumber = 250;
	pub const MaximumBlockWeight: Weight = 1_000_000_000;
	pub const AvailableBlockRatio: Perbill = Perbill::from_percent(75);
	pub const MaximumBlockLength: u32 = 5 * 1024 * 1024;
	pub const Version: RuntimeVersion = VERSION;
}

impl system::Trait for Runtime {
	/// The identifier used to distinguish between accounts.
	type AccountId = AccountId;
	/// The aggregated dispatch type that is available for extrinsics.
	type Call = Call;
	/// The lookup mechanism to get account ID from whatever is passed in dispatchers.
	type Lookup = IdentityLookup<AccountId>;
	/// The index type for storing how many extrinsics an account has signed.
	type Index = Index;
	/// The index type for blocks.
	type BlockNumber = BlockNumber;
	/// The type for hashing blocks and tries.
	type Hash = Hash;
	/// The hashing algorithm used.
	type Hashing = BlakeTwo256;
	/// The header type.
	type Header = generic::Header<BlockNumber, BlakeTwo256>;
	/// The ubiquitous event type.
	type Event = Event;
	/// The ubiquitous origin type.
	type Origin = Origin;
	/// Maximum number of block number to block hash mappings to keep (oldest pruned first).
	type BlockHashCount = BlockHashCount;
	/// Maximum weight of each block. With a default weight system of 1byte == 1weight, 4mb is ok.
	type MaximumBlockWeight = MaximumBlockWeight;
	/// Maximum size of all encoded transactions (in bytes) that are allowed in one block.
	type MaximumBlockLength = MaximumBlockLength;
	/// Portion of the block weight that is available to all normal transactions.
	type AvailableBlockRatio = AvailableBlockRatio;
	/// Version of the runtime.
	type Version = Version;
	/// Converts a module to the index of the module in `construct_runtime!`.
	///
	/// This type is being generated by `construct_runtime!`.
	type ModuleToIndex = ModuleToIndex;
	/// What to do if a new account is created.
	type OnNewAccount = ();
	/// What to do if an account is fully reaped from the system.
	type OnKilledAccount = ();
	/// The data to be stored in an account.
	type AccountData = balances::AccountData<Balance>;
}

parameter_types! {
	pub const EpochDuration: u64 = EPOCH_DURATION_IN_BLOCKS as u64;
	pub const ExpectedBlockTime: u64 = MILLISECS_PER_BLOCK;
}

impl babe::Trait for Runtime {
	type EpochDuration = EpochDuration;
	type ExpectedBlockTime = ExpectedBlockTime;
	type EpochChangeTrigger = SameAuthoritiesForever;
}

impl grandpa::Trait for Runtime {
	type Event = Event;
}

parameter_types! {
	pub const MinimumPeriod: u64 = SLOT_DURATION / 2;
}

impl timestamp::Trait for Runtime {
	/// A timestamp: milliseconds since the unix epoch.
	type Moment = u64;
	type OnTimestampSet = Babe;
	type MinimumPeriod = MinimumPeriod;
}

parameter_types! {
	pub const ExistentialDeposit: u128 = 500;
	pub const TransferFee: u128 = 0;
	pub const CreationFee: u128 = 0;
}

impl balances::Trait for Runtime {
	/// The type for recording an account's balance.
	type Balance = Balance;
	/// The ubiquitous event type.
	type Event = Event;
	type DustRemoval = ();
	type ExistentialDeposit = ExistentialDeposit;
	type AccountStore = System;
}

parameter_types! {
	pub const TransactionBaseFee: u128 = 0;
	pub const TransactionByteFee: u128 = 1;
}

impl transaction_payment::Trait for Runtime {
	type Currency = balances::Module<Runtime>;
	type OnTransactionPayment = ();
	type TransactionBaseFee = TransactionBaseFee;
	type TransactionByteFee = TransactionByteFee;
	type WeightToFee = ConvertInto;
	type FeeMultiplierUpdate = ();
}

impl sudo::Trait for Runtime {
	type Event = Event;
	type Call = Call;
}

// ---------------------- Recipe Pallet Configurations ----------------------
impl adding_machine::Trait for Runtime {}

impl basic_token::Trait for Runtime {
	type Event = Event;
}

impl charity::Trait for Runtime {
	type Event = Event;
	type Currency = Balances;
}

parameter_types! {
	pub const MaxAddend: u32 = 1738;
	pub const ClearFrequency: u32 = 10;
}

impl constant_config::Trait for Runtime {
	type Event = Event;
	type MaxAddend = MaxAddend;
	type ClearFrequency = ClearFrequency;
}

impl check_membership::Trait for Runtime {
	type Event = Event;
}

// The following two configuration traits are for two different instances of the deafult-instance
// pallet. Notice that only the second instance has to explicitly specify an instance.
impl default_instance::Trait for Runtime {
	type Event = Event;
}

impl default_instance::Trait<default_instance::Instance2> for Runtime {
	type Event = Event;
}

impl double_map::Trait for Runtime {
	type Event = Event;
}

parameter_types! {
	pub const ExecutionFrequency: u32 = 10;
	pub const SignalQuota: u32 = 1000;
	pub const TaskLimit: u32 = 10;
}

impl execution_schedule::Trait for Runtime {
	type Event = Event;
	type ExecutionFrequency = ExecutionFrequency;
	type SignalQuota = SignalQuota;
	type TaskLimit = TaskLimit;
}

impl generic_event::Trait for Runtime {
	type Event = Event;
}

impl hello_substrate::Trait for Runtime {}

// The following two configuration traits are for two different instances of the last-caller pallet
impl last_caller::Trait<last_caller::Instance1> for Runtime {
	type Event = Event;
}

impl last_caller::Trait<last_caller::Instance2> for Runtime {
	type Event = Event;
}

<<<<<<< HEAD
=======
impl linked_map::Trait for Runtime {
	type Event = Event;
}

// For offchain_demo

parameter_types! {
	pub const GracePeriod: BlockNumber = 2;
}

type SubmitTransaction = system::offchain::TransactionSubmitter<
	offchain_demo::crypto::Public,
	Runtime,
	UncheckedExtrinsic
>;

impl offchain_demo::Trait for Runtime {
	type Call = Call;
	type Event = Event;
	type SubmitSignedTransaction = SubmitTransaction;
	type SubmitUnsignedTransaction = SubmitTransaction;
	type GracePeriod = GracePeriod;
}

impl system::offchain::CreateTransaction<Runtime, UncheckedExtrinsic> for Runtime {
	type Public = <Signature as Verify>::Signer;
	type Signature = Signature;

	fn create_transaction<TSigner: system::offchain::Signer<Self::Public, Self::Signature>> (
		call: Call,
		public: Self::Public,
		account: AccountId,
		index: Index,
	) -> Option<(Call, <UncheckedExtrinsic as sp_runtime::traits::Extrinsic>::SignaturePayload)> {
		let period = BlockHashCount::get() as u64;
		let current_block = System::block_number()
			.saturated_into::<u64>().saturating_sub(1);
		let tip = 0;
		let extra: SignedExtra = (
			system::CheckVersion::<Runtime>::new(),
			system::CheckGenesis::<Runtime>::new(),
			system::CheckEra::<Runtime>::from(generic::Era::mortal(period, current_block)),
			system::CheckNonce::<Runtime>::from(index),
			system::CheckWeight::<Runtime>::new(),
			transaction_payment::ChargeTransactionPayment::<Runtime>::from(tip),
		);

		let raw_payload = SignedPayload::new(call, extra).map_err(|e| {
			debug::native::warn!("SignedPayload error: {:?}", e);
		}).ok()?;

		let signature = TSigner::sign(public, &raw_payload)?;
		let address = account;
		let (call, extra, _) = raw_payload.deconstruct();
		Some((call, (address, signature, extra)))
	}
}

// end of offchain_demo setting

>>>>>>> c8caa7a0
impl simple_event::Trait for Runtime {
	type Event = Event;
}

impl simple_map::Trait for Runtime {
	type Event = Event;
}

impl single_value::Trait for Runtime {}

impl storage_cache::Trait for Runtime {
	type Event = Event;
}

impl struct_storage::Trait for Runtime {
	type Event = Event;
}

impl vec_set::Trait for Runtime {
	type Event = Event;
}

construct_runtime!(
	pub enum Runtime where
		Block = Block,
		NodeBlock = opaque::Block,
		UncheckedExtrinsic = UncheckedExtrinsic
	{
		System: system::{Module, Call, Storage, Config, Event<T>},
		Timestamp: timestamp::{Module, Call, Storage, Inherent},
		Babe: babe::{Module, Call, Storage, Config, Inherent(Timestamp)},
		Grandpa: grandpa::{Module, Call, Storage, Config, Event},
		Balances: balances::{Module, Call, Storage, Config<T>, Event<T>},
		RandomnessCollectiveFlip: randomness_collective_flip::{Module, Call, Storage},
		Sudo: sudo::{Module, Call, Config<T>, Storage, Event<T>},
		TransactionPayment: transaction_payment::{Module, Storage},
		// The Recipe Pallets
		AddingMachine: adding_machine::{Module, Call, Storage},
		BasicToken: basic_token::{Module, Call, Storage, Event<T>},
		Charity: charity::{Module, Call, Storage, Event<T>},
		CheckMembership: check_membership::{Module, Call, Storage, Event<T>},
		ConstantConfig: constant_config::{Module, Call, Storage, Event},
		DefaultInstance1: default_instance::{Module, Call, Storage, Event<T>},
		DefaultInstance2: default_instance::<Instance2>::{Module, Call, Storage, Event<T>},
		DoubleMap: double_map::{Module, Call, Storage, Event<T>},
		ExecutionSchedule: execution_schedule::{Module, Call, Storage, Event<T>},
		HelloSubstrate: hello_substrate::{Module, Call},
		GenericEvent: generic_event::{Module, Call, Event<T>},
		LastCaller1: last_caller::<Instance1>::{Module, Call, Storage, Event<T>},
		LastCaller2: last_caller::<Instance2>::{Module, Call, Storage, Event<T>},
<<<<<<< HEAD
=======
		LinkedMap: linked_map::{Module, Call, Storage, Event<T>},
		OffchainDemo: offchain_demo::{Module, Call, Storage, Event<T>, ValidateUnsigned},
>>>>>>> c8caa7a0
		SimpleEvent: simple_event::{Module, Call, Event},
		SimpleMap: simple_map::{Module, Call, Storage, Event<T>},
		SingleValue: single_value::{Module, Call, Storage},
		StorageCache: storage_cache::{Module, Call, Storage, Event<T>},
		StructStorage: struct_storage::{Module, Call, Storage, Event<T>},
		VecSet: vec_set::{Module, Call, Storage, Event<T>},
	}
);

/// The address format for describing accounts.
pub type Address = AccountId;
/// Block header type as expected by this runtime.
pub type Header = generic::Header<BlockNumber, BlakeTwo256>;
/// Block type as expected by this runtime.
pub type Block = generic::Block<Header, UncheckedExtrinsic>;
/// A Block signed with a Justification
pub type SignedBlock = generic::SignedBlock<Block>;
/// BlockId type as expected by this runtime.
pub type BlockId = generic::BlockId<Block>;
/// The SignedExtension to the basic transaction logic.
pub type SignedExtra = (
	system::CheckVersion<Runtime>,
	system::CheckGenesis<Runtime>,
	system::CheckEra<Runtime>,
	system::CheckNonce<Runtime>,
	system::CheckWeight<Runtime>,
	transaction_payment::ChargeTransactionPayment<Runtime>,
);
/// Unchecked extrinsic type as expected by this runtime.
pub type UncheckedExtrinsic = generic::UncheckedExtrinsic<Address, Call, Signature, SignedExtra>;
/// Extrinsic type that has already been checked.
pub type CheckedExtrinsic = generic::CheckedExtrinsic<AccountId, Call, SignedExtra>;
/// Executive: handles dispatch to the various pallets.
pub type Executive = executive::Executive<Runtime, Block, system::ChainContext<Runtime>, Runtime, AllModules>;
/// Payload data to be signed when making signed transaction from off-chain workers,
///   inside `create_transaction` function.
pub type SignedPayload = generic::SignedPayload<Call, SignedExtra>;

impl_runtime_apis! {
	impl sp_api::Core<Block> for Runtime {
		fn version() -> RuntimeVersion {
			VERSION
		}

		fn execute_block(block: Block) {
			Executive::execute_block(block)
		}

		fn initialize_block(header: &<Block as BlockT>::Header) {
			Executive::initialize_block(header)
		}
	}

	impl sp_api::Metadata<Block> for Runtime {
		fn metadata() -> OpaqueMetadata {
			Runtime::metadata().into()
		}
	}

	impl block_builder_api::BlockBuilder<Block> for Runtime {
		fn apply_extrinsic(extrinsic: <Block as BlockT>::Extrinsic) -> ApplyExtrinsicResult {
			Executive::apply_extrinsic(extrinsic)
		}

		fn finalize_block() -> <Block as BlockT>::Header {
			Executive::finalize_block()
		}

		fn inherent_extrinsics(data: inherents::InherentData) -> Vec<<Block as BlockT>::Extrinsic> {
			data.create_extrinsics()
		}

		fn check_inherents(
			block: Block,
			data: inherents::InherentData
		) -> inherents::CheckInherentsResult {
			data.check_extrinsics(&block)
		}

		fn random_seed() -> <Block as BlockT>::Hash {
			RandomnessCollectiveFlip::random_seed()
		}
	}

	impl sp_transaction_pool::runtime_api::TaggedTransactionQueue<Block> for Runtime {
		fn validate_transaction(tx: <Block as BlockT>::Extrinsic) -> TransactionValidity {
			Executive::validate_transaction(tx)
		}
	}

	impl offchain_primitives::OffchainWorkerApi<Block> for Runtime {
		fn offchain_worker(header: &<Block as BlockT>::Header) {
			Executive::offchain_worker(header)
		}
	}

	impl fg_primitives::GrandpaApi<Block> for Runtime {
		fn grandpa_authorities() -> GrandpaAuthorityList {
			Grandpa::grandpa_authorities()
		}
	}

	impl sp_consensus_babe::BabeApi<Block> for Runtime {
		fn configuration() -> sp_consensus_babe::BabeConfiguration {
			// The choice of `c` parameter (where `1 - c` represents the
			// probability of a slot being empty), is done in accordance to the
			// slot duration and expected target block time, for safely
			// resisting network delays of maximum two seconds.
			// <https://research.web3.foundation/en/latest/polkadot/BABE/Babe/#6-practical-results>
			sp_consensus_babe::BabeConfiguration {
				slot_duration: Babe::slot_duration(),
				epoch_length: EpochDuration::get(),
				c: PRIMARY_PROBABILITY,
				genesis_authorities: Babe::authorities(),
				randomness: Babe::randomness(),
				secondary_slots: true,
			}
		}

		fn current_epoch_start() -> sp_consensus_babe::SlotNumber {
			Babe::current_epoch_start()
		}
	}

	impl substrate_session::SessionKeys<Block> for Runtime {
		fn generate_session_keys(seed: Option<Vec<u8>>) -> Vec<u8> {
			opaque::SessionKeys::generate(seed)
		}

		fn decode_session_keys(
			encoded: Vec<u8>,
		) -> Option<Vec<(Vec<u8>, sp_core::crypto::KeyTypeId)>> {
			opaque::SessionKeys::decode_into_raw_public_keys(&encoded)
		}
	}
}<|MERGE_RESOLUTION|>--- conflicted
+++ resolved
@@ -306,12 +306,6 @@
 	type Event = Event;
 }
 
-<<<<<<< HEAD
-=======
-impl linked_map::Trait for Runtime {
-	type Event = Event;
-}
-
 // For offchain_demo
 
 parameter_types! {
@@ -365,10 +359,6 @@
 		Some((call, (address, signature, extra)))
 	}
 }
-
-// end of offchain_demo setting
-
->>>>>>> c8caa7a0
 impl simple_event::Trait for Runtime {
 	type Event = Event;
 }
@@ -419,11 +409,7 @@
 		GenericEvent: generic_event::{Module, Call, Event<T>},
 		LastCaller1: last_caller::<Instance1>::{Module, Call, Storage, Event<T>},
 		LastCaller2: last_caller::<Instance2>::{Module, Call, Storage, Event<T>},
-<<<<<<< HEAD
-=======
-		LinkedMap: linked_map::{Module, Call, Storage, Event<T>},
 		OffchainDemo: offchain_demo::{Module, Call, Storage, Event<T>, ValidateUnsigned},
->>>>>>> c8caa7a0
 		SimpleEvent: simple_event::{Module, Call, Event},
 		SimpleMap: simple_map::{Module, Call, Storage, Event<T>},
 		SingleValue: single_value::{Module, Call, Storage},
