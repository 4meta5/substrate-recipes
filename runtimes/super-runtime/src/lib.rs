//! A Super Runtime. This runtime demonstrates most the recipe pallets in a single super runtime.

#![cfg_attr(not(feature = "std"), no_std)]
// `construct_runtime!` does a lot of recursion and requires us to increase the limit to 256.
#![recursion_limit = "256"]

// Make the WASM binary available.
#[cfg(feature = "std")]
include!(concat!(env!("OUT_DIR"), "/wasm_binary.rs"));

use rstd::prelude::*;
use sp_core::{OpaqueMetadata, H256};
use sp_runtime::{
	ApplyExtrinsicResult, transaction_validity::TransactionValidity, generic, create_runtime_str,
	impl_opaque_keys, MultiSignature
};
use sp_runtime::traits::{
	BlakeTwo256, Block as BlockT, IdentityLookup, ConvertInto, Verify, IdentifyAccount,
	SaturatedConversion
};
use sp_api::impl_runtime_apis;
use babe::SameAuthoritiesForever;
use grandpa::AuthorityList as GrandpaAuthorityList;
use grandpa::fg_primitives;

#[cfg(feature = "std")]
use version::NativeVersion;
use version::RuntimeVersion;

// A few exports that help ease life for downstream crates.
#[cfg(any(feature = "std", test))]
pub use sp_runtime::BuildStorage;
pub use timestamp::Call as TimestampCall;
pub use balances::Call as BalancesCall;
pub use sp_runtime::{Perbill, Permill};
pub use support::{
	StorageValue, construct_runtime, parameter_types,
	traits::Randomness,
	weights::Weight,
	debug,
};

/// An index to a block.
pub type BlockNumber = u32;

/// Alias to 512-bit hash when used in the context of a transaction signature on the chain.
pub type Signature = MultiSignature;

/// Some way of identifying an account on the chain. We intentionally make it equivalent
/// to the public key of our transaction signing scheme.
pub type AccountId = <<Signature as Verify>::Signer as IdentifyAccount>::AccountId;

/// The type for looking up accounts. We don't expect more than 4 billion of them, but you
/// never know...
pub type AccountIndex = u32;

/// Balance of an account.
pub type Balance = u128;

/// Index of a transaction in the chain.
pub type Index = u32;

/// A hash of some data used by the chain.
pub type Hash = H256;

/// Digest item type.
pub type DigestItem = generic::DigestItem<Hash>;

pub use offchain_demo;

/// Opaque types. These are used by the CLI to instantiate machinery that don't need to know
/// the specifics of the runtime. They can then be made to be agnostic over specific formats
/// of data like extrinsics, allowing for them to continue syncing the network through upgrades
/// to even the core datastructures.
pub mod opaque {
	use super::*;

	pub use sp_runtime::OpaqueExtrinsic as UncheckedExtrinsic;

	/// Opaque block header type.
	pub type Header = generic::Header<BlockNumber, BlakeTwo256>;
	/// Opaque block type.
	pub type Block = generic::Block<Header, UncheckedExtrinsic>;
	/// Opaque block identifier type.
	pub type BlockId = generic::BlockId<Block>;
//	pub type SessionHandlers = (Grandpa, Babe); // TODO delete this if it isn't needed
	impl_opaque_keys! {
		pub struct SessionKeys {
			pub grandpa: Grandpa, //TODO is this order correct? I changed stuff in chainspec.
			pub babe: Babe,
		}
	}
}

/// This runtime version.
pub const VERSION: RuntimeVersion = RuntimeVersion {
	spec_name: create_runtime_str!("super-runtime"),
	impl_name: create_runtime_str!("super-runtime"),
	authoring_version: 1,
	spec_version: 1,
	impl_version: 1,
	apis: RUNTIME_API_VERSIONS,
};

pub const MILLISECS_PER_BLOCK: u64 = 6000;

pub const SLOT_DURATION: u64 = MILLISECS_PER_BLOCK;

// These time units are defined in number of blocks.
pub const MINUTES: BlockNumber = 60_000 / (MILLISECS_PER_BLOCK as BlockNumber);
pub const HOURS: BlockNumber = MINUTES * 60;
pub const DAYS: BlockNumber = HOURS * 24;

// Some BABE-specific stuff
// 1 in 4 blocks (on average, not counting collisions) will be primary babe blocks.
pub const PRIMARY_PROBABILITY: (u64, u64) = (1, 4);
pub const EPOCH_DURATION_IN_BLOCKS: u32 = 10 * MINUTES;

/// The version infromation used to identify this runtime when compiled natively.
#[cfg(feature = "std")]
pub fn native_version() -> NativeVersion {
	NativeVersion {
		runtime_version: VERSION,
		can_author_with: Default::default(),
	}
}

parameter_types! {
	pub const BlockHashCount: BlockNumber = 250;
	pub const MaximumBlockWeight: Weight = 1_000_000_000;
	pub const AvailableBlockRatio: Perbill = Perbill::from_percent(75);
	pub const MaximumBlockLength: u32 = 5 * 1024 * 1024;
	pub const Version: RuntimeVersion = VERSION;
}

impl system::Trait for Runtime {
	/// The identifier used to distinguish between accounts.
	type AccountId = AccountId;
	/// The aggregated dispatch type that is available for extrinsics.
	type Call = Call;
	/// The lookup mechanism to get account ID from whatever is passed in dispatchers.
	type Lookup = IdentityLookup<AccountId>;
	/// The index type for storing how many extrinsics an account has signed.
	type Index = Index;
	/// The index type for blocks.
	type BlockNumber = BlockNumber;
	/// The type for hashing blocks and tries.
	type Hash = Hash;
	/// The hashing algorithm used.
	type Hashing = BlakeTwo256;
	/// The header type.
	type Header = generic::Header<BlockNumber, BlakeTwo256>;
	/// The ubiquitous event type.
	type Event = Event;
	/// The ubiquitous origin type.
	type Origin = Origin;
	/// Maximum number of block number to block hash mappings to keep (oldest pruned first).
	type BlockHashCount = BlockHashCount;
	/// Maximum weight of each block. With a default weight system of 1byte == 1weight, 4mb is ok.
	type MaximumBlockWeight = MaximumBlockWeight;
	/// Maximum size of all encoded transactions (in bytes) that are allowed in one block.
	type MaximumBlockLength = MaximumBlockLength;
	/// Portion of the block weight that is available to all normal transactions.
	type AvailableBlockRatio = AvailableBlockRatio;
	/// Version of the runtime.
	type Version = Version;
	/// Converts a module to the index of the module in `construct_runtime!`.
	///
	/// This type is being generated by `construct_runtime!`.
	type ModuleToIndex = ModuleToIndex;
	/// What to do if a new account is created.
	type OnNewAccount = ();
	/// What to do if an account is fully reaped from the system.
	type OnKilledAccount = ();
	/// The data to be stored in an account.
	type AccountData = balances::AccountData<Balance>;
}

parameter_types! {
	pub const EpochDuration: u64 = EPOCH_DURATION_IN_BLOCKS as u64;
	pub const ExpectedBlockTime: u64 = MILLISECS_PER_BLOCK;
}

impl babe::Trait for Runtime {
	type EpochDuration = EpochDuration;
	type ExpectedBlockTime = ExpectedBlockTime;
	type EpochChangeTrigger = SameAuthoritiesForever;
}

impl grandpa::Trait for Runtime {
	type Event = Event;
}

parameter_types! {
	pub const MinimumPeriod: u64 = SLOT_DURATION / 2;
}

impl timestamp::Trait for Runtime {
	/// A timestamp: milliseconds since the unix epoch.
	type Moment = u64;
	type OnTimestampSet = Babe;
	type MinimumPeriod = MinimumPeriod;
}

parameter_types! {
	pub const ExistentialDeposit: u128 = 500;
	pub const TransferFee: u128 = 0;
	pub const CreationFee: u128 = 0;
}

impl balances::Trait for Runtime {
	/// The type for recording an account's balance.
	type Balance = Balance;
	/// The ubiquitous event type.
	type Event = Event;
	type DustRemoval = ();
	type ExistentialDeposit = ExistentialDeposit;
	type AccountStore = System;
}

parameter_types! {
	pub const TransactionBaseFee: u128 = 0;
	pub const TransactionByteFee: u128 = 1;
}

impl transaction_payment::Trait for Runtime {
	type Currency = balances::Module<Runtime>;
	type OnTransactionPayment = ();
	type TransactionBaseFee = TransactionBaseFee;
	type TransactionByteFee = TransactionByteFee;
	type WeightToFee = ConvertInto;
	type FeeMultiplierUpdate = ();
}

impl sudo::Trait for Runtime {
	type Event = Event;
	type Call = Call;
}

// ---------------------- Recipe Pallet Configurations ----------------------
impl adding_machine::Trait for Runtime {}

impl basic_token::Trait for Runtime {
	type Event = Event;
}

impl charity::Trait for Runtime {
	type Event = Event;
	type Currency = Balances;
}

parameter_types! {
	pub const MaxAddend: u32 = 1738;
	pub const ClearFrequency: u32 = 10;
}

impl constant_config::Trait for Runtime {
	type Event = Event;
	type MaxAddend = MaxAddend;
	type ClearFrequency = ClearFrequency;
}

impl check_membership::Trait for Runtime {
	type Event = Event;
}

// The following two configuration traits are for two different instances of the deafult-instance
// pallet. Notice that only the second instance has to explicitly specify an instance.
impl default_instance::Trait for Runtime {
	type Event = Event;
}

impl default_instance::Trait<default_instance::Instance2> for Runtime {
	type Event = Event;
}

impl double_map::Trait for Runtime {
	type Event = Event;
}

parameter_types! {
	pub const ExecutionFrequency: u32 = 10;
	pub const SignalQuota: u32 = 1000;
	pub const TaskLimit: u32 = 10;
}

impl execution_schedule::Trait for Runtime {
	type Event = Event;
	type ExecutionFrequency = ExecutionFrequency;
	type SignalQuota = SignalQuota;
	type TaskLimit = TaskLimit;
}

impl generic_event::Trait for Runtime {
	type Event = Event;
}

impl hello_substrate::Trait for Runtime {}

// The following two configuration traits are for two different instances of the last-caller pallet
impl last_caller::Trait<last_caller::Instance1> for Runtime {
	type Event = Event;
}

impl last_caller::Trait<last_caller::Instance2> for Runtime {
	type Event = Event;
}

impl linked_map::Trait for Runtime {
	type Event = Event;
}

// For offchain_demo

parameter_types! {
	pub const GracePeriod: BlockNumber = 2;
}

type SubmitTransaction = system::offchain::TransactionSubmitter<
	offchain_demo::crypto::Public,
	Runtime,
	UncheckedExtrinsic
>;

impl offchain_demo::Trait for Runtime {
	type Call = Call;
	type Event = Event;
	type SubmitSignedTransaction = SubmitTransaction;
	type SubmitUnsignedTransaction = SubmitTransaction;
	type GracePeriod = GracePeriod;
}

impl system::offchain::CreateTransaction<Runtime, UncheckedExtrinsic> for Runtime {
	type Public = <Signature as Verify>::Signer;
	type Signature = Signature;

	fn create_transaction<TSigner: system::offchain::Signer<Self::Public, Self::Signature>> (
		call: Call,
		public: Self::Public,
		account: AccountId,
		index: Index,
	) -> Option<(Call, <UncheckedExtrinsic as sp_runtime::traits::Extrinsic>::SignaturePayload)> {
		let period = BlockHashCount::get() as u64;
		let current_block = System::block_number()
			.saturated_into::<u64>().saturating_sub(1);
		let tip = 0;
		let extra: SignedExtra = (
			system::CheckVersion::<Runtime>::new(),
			system::CheckGenesis::<Runtime>::new(),
			system::CheckEra::<Runtime>::from(generic::Era::mortal(period, current_block)),
			system::CheckNonce::<Runtime>::from(index),
			system::CheckWeight::<Runtime>::new(),
			transaction_payment::ChargeTransactionPayment::<Runtime>::from(tip),
		);

		let raw_payload = SignedPayload::new(call, extra).map_err(|e| {
			debug::native::warn!("SignedPayload error: {:?}", e);
		}).ok()?;

		let signature = TSigner::sign(public, &raw_payload)?;
		let address = account;
		let (call, extra, _) = raw_payload.deconstruct();
		Some((call, (address, signature, extra)))
	}
}

// end of offchain_demo setting

<<<<<<< HEAD
impl ringbuffer_queue::Trait for Runtime {
	type Event = Event;
=======
impl randomness::Trait for Runtime {
	type Event = Event;
	type CollectiveFlipRandomnessSource = RandomnessCollectiveFlip;
	type BabeRandomnessSource = Babe;
>>>>>>> 5a1c8fee
}

impl simple_event::Trait for Runtime {
	type Event = Event;
}

impl simple_map::Trait for Runtime {
	type Event = Event;
}

impl single_value::Trait for Runtime {}

impl storage_cache::Trait for Runtime {
	type Event = Event;
}

impl struct_storage::Trait for Runtime {
	type Event = Event;
}

impl vec_set::Trait for Runtime {
	type Event = Event;
}

construct_runtime!(
	pub enum Runtime where
		Block = Block,
		NodeBlock = opaque::Block,
		UncheckedExtrinsic = UncheckedExtrinsic
	{
		System: system::{Module, Call, Storage, Config, Event<T>},
		Timestamp: timestamp::{Module, Call, Storage, Inherent},
		Babe: babe::{Module, Call, Storage, Config, Inherent(Timestamp)},
		Grandpa: grandpa::{Module, Call, Storage, Config, Event},
		Balances: balances::{Module, Call, Storage, Config<T>, Event<T>},
		RandomnessCollectiveFlip: randomness_collective_flip::{Module, Call, Storage},
		Sudo: sudo::{Module, Call, Config<T>, Storage, Event<T>},
		TransactionPayment: transaction_payment::{Module, Storage},
		// The Recipe Pallets
		AddingMachine: adding_machine::{Module, Call, Storage},
		BasicToken: basic_token::{Module, Call, Storage, Event<T>},
		Charity: charity::{Module, Call, Storage, Event<T>},
		CheckMembership: check_membership::{Module, Call, Storage, Event<T>},
		ConstantConfig: constant_config::{Module, Call, Storage, Event},
		DefaultInstance1: default_instance::{Module, Call, Storage, Event<T>},
		DefaultInstance2: default_instance::<Instance2>::{Module, Call, Storage, Event<T>},
		DoubleMap: double_map::{Module, Call, Storage, Event<T>},
		ExecutionSchedule: execution_schedule::{Module, Call, Storage, Event<T>},
		HelloSubstrate: hello_substrate::{Module, Call},
		GenericEvent: generic_event::{Module, Call, Event<T>},
		LastCaller1: last_caller::<Instance1>::{Module, Call, Storage, Event<T>},
		LastCaller2: last_caller::<Instance2>::{Module, Call, Storage, Event<T>},
		LinkedMap: linked_map::{Module, Call, Storage, Event<T>},
		OffchainDemo: offchain_demo::{Module, Call, Storage, Event<T>, ValidateUnsigned},
<<<<<<< HEAD
		RingbufferQueue: ringbuffer_queue::{Module, Call, Storage, Event<T>},
=======
		RandomnessDemo: randomness::{Module, Call, Storage, Event},
>>>>>>> 5a1c8fee
		SimpleEvent: simple_event::{Module, Call, Event},
		SimpleMap: simple_map::{Module, Call, Storage, Event<T>},
		SingleValue: single_value::{Module, Call, Storage},
		StorageCache: storage_cache::{Module, Call, Storage, Event<T>},
		StructStorage: struct_storage::{Module, Call, Storage, Event<T>},
		VecSet: vec_set::{Module, Call, Storage, Event<T>},
	}
);

/// The address format for describing accounts.
pub type Address = AccountId;
/// Block header type as expected by this runtime.
pub type Header = generic::Header<BlockNumber, BlakeTwo256>;
/// Block type as expected by this runtime.
pub type Block = generic::Block<Header, UncheckedExtrinsic>;
/// A Block signed with a Justification
pub type SignedBlock = generic::SignedBlock<Block>;
/// BlockId type as expected by this runtime.
pub type BlockId = generic::BlockId<Block>;
/// The SignedExtension to the basic transaction logic.
pub type SignedExtra = (
	system::CheckVersion<Runtime>,
	system::CheckGenesis<Runtime>,
	system::CheckEra<Runtime>,
	system::CheckNonce<Runtime>,
	system::CheckWeight<Runtime>,
	transaction_payment::ChargeTransactionPayment<Runtime>,
);
/// Unchecked extrinsic type as expected by this runtime.
pub type UncheckedExtrinsic = generic::UncheckedExtrinsic<Address, Call, Signature, SignedExtra>;
/// Extrinsic type that has already been checked.
pub type CheckedExtrinsic = generic::CheckedExtrinsic<AccountId, Call, SignedExtra>;
/// Executive: handles dispatch to the various pallets.
pub type Executive = executive::Executive<Runtime, Block, system::ChainContext<Runtime>, Runtime, AllModules>;
/// Payload data to be signed when making signed transaction from off-chain workers,
///   inside `create_transaction` function.
pub type SignedPayload = generic::SignedPayload<Call, SignedExtra>;

impl_runtime_apis! {
	impl sp_api::Core<Block> for Runtime {
		fn version() -> RuntimeVersion {
			VERSION
		}

		fn execute_block(block: Block) {
			Executive::execute_block(block)
		}

		fn initialize_block(header: &<Block as BlockT>::Header) {
			Executive::initialize_block(header)
		}
	}

	impl sp_api::Metadata<Block> for Runtime {
		fn metadata() -> OpaqueMetadata {
			Runtime::metadata().into()
		}
	}

	impl block_builder_api::BlockBuilder<Block> for Runtime {
		fn apply_extrinsic(extrinsic: <Block as BlockT>::Extrinsic) -> ApplyExtrinsicResult {
			Executive::apply_extrinsic(extrinsic)
		}

		fn apply_trusted_extrinsic(extrinsic: <Block as BlockT>::Extrinsic) -> ApplyExtrinsicResult {
			Executive::apply_trusted_extrinsic(extrinsic)
		}

		fn finalize_block() -> <Block as BlockT>::Header {
			Executive::finalize_block()
		}

		fn inherent_extrinsics(data: inherents::InherentData) -> Vec<<Block as BlockT>::Extrinsic> {
			data.create_extrinsics()
		}

		fn check_inherents(
			block: Block,
			data: inherents::InherentData
		) -> inherents::CheckInherentsResult {
			data.check_extrinsics(&block)
		}

		fn random_seed() -> <Block as BlockT>::Hash {
			RandomnessCollectiveFlip::random_seed()
		}
	}

	impl sp_transaction_pool::runtime_api::TaggedTransactionQueue<Block> for Runtime {
		fn validate_transaction(tx: <Block as BlockT>::Extrinsic) -> TransactionValidity {
			Executive::validate_transaction(tx)
		}
	}

	impl offchain_primitives::OffchainWorkerApi<Block> for Runtime {
		fn offchain_worker(header: &<Block as BlockT>::Header) {
			Executive::offchain_worker(header)
		}
	}

	impl fg_primitives::GrandpaApi<Block> for Runtime {
		fn grandpa_authorities() -> GrandpaAuthorityList {
			Grandpa::grandpa_authorities()
		}
	}

	impl sp_consensus_babe::BabeApi<Block> for Runtime {
		fn configuration() -> sp_consensus_babe::BabeConfiguration {
			// The choice of `c` parameter (where `1 - c` represents the
			// probability of a slot being empty), is done in accordance to the
			// slot duration and expected target block time, for safely
			// resisting network delays of maximum two seconds.
			// <https://research.web3.foundation/en/latest/polkadot/BABE/Babe/#6-practical-results>
			sp_consensus_babe::BabeConfiguration {
				slot_duration: Babe::slot_duration(),
				epoch_length: EpochDuration::get(),
				c: PRIMARY_PROBABILITY,
				genesis_authorities: Babe::authorities(),
				randomness: Babe::randomness(),
				secondary_slots: true,
			}
		}

		fn current_epoch_start() -> sp_consensus_babe::SlotNumber {
			Babe::current_epoch_start()
		}
	}

	impl substrate_session::SessionKeys<Block> for Runtime {
		fn generate_session_keys(seed: Option<Vec<u8>>) -> Vec<u8> {
			opaque::SessionKeys::generate(seed)
		}

		fn decode_session_keys(
			encoded: Vec<u8>,
		) -> Option<Vec<(Vec<u8>, sp_core::crypto::KeyTypeId)>> {
			opaque::SessionKeys::decode_into_raw_public_keys(&encoded)
		}
	}
}<|MERGE_RESOLUTION|>--- conflicted
+++ resolved
@@ -366,15 +366,14 @@
 
 // end of offchain_demo setting
 
-<<<<<<< HEAD
 impl ringbuffer_queue::Trait for Runtime {
 	type Event = Event;
-=======
+}
+
 impl randomness::Trait for Runtime {
 	type Event = Event;
 	type CollectiveFlipRandomnessSource = RandomnessCollectiveFlip;
 	type BabeRandomnessSource = Babe;
->>>>>>> 5a1c8fee
 }
 
 impl simple_event::Trait for Runtime {
@@ -429,11 +428,8 @@
 		LastCaller2: last_caller::<Instance2>::{Module, Call, Storage, Event<T>},
 		LinkedMap: linked_map::{Module, Call, Storage, Event<T>},
 		OffchainDemo: offchain_demo::{Module, Call, Storage, Event<T>, ValidateUnsigned},
-<<<<<<< HEAD
 		RingbufferQueue: ringbuffer_queue::{Module, Call, Storage, Event<T>},
-=======
 		RandomnessDemo: randomness::{Module, Call, Storage, Event},
->>>>>>> 5a1c8fee
 		SimpleEvent: simple_event::{Module, Call, Event},
 		SimpleMap: simple_map::{Module, Call, Storage, Event<T>},
 		SingleValue: single_value::{Module, Call, Storage},
