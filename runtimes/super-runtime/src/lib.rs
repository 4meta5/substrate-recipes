//! A Super Runtime. This runtime demonstrates most the recipe pallets in a single super runtime.

#![cfg_attr(not(feature = "std"), no_std)]
// `construct_runtime!` does a lot of recursion and requires us to increase the limit to 256.
#![recursion_limit = "256"]

// Make the WASM binary available.
#[cfg(feature = "std")]
include!(concat!(env!("OUT_DIR"), "/wasm_binary.rs"));

use rstd::prelude::*;
use sp_core::{OpaqueMetadata, H256};
use sp_runtime::{
	ApplyExtrinsicResult, transaction_validity::TransactionValidity, generic, create_runtime_str,
	impl_opaque_keys, MultiSignature
};
use sp_runtime::traits::{
	BlakeTwo256, Block as BlockT, IdentityLookup, ConvertInto, Verify, IdentifyAccount,
	SaturatedConversion
};
use sp_api::impl_runtime_apis;
use babe::SameAuthoritiesForever;
use grandpa::AuthorityList as GrandpaAuthorityList;
use grandpa::fg_primitives;

#[cfg(feature = "std")]
use version::NativeVersion;
use version::RuntimeVersion;

// A few exports that help ease life for downstream crates.
#[cfg(any(feature = "std", test))]
pub use sp_runtime::BuildStorage;
pub use timestamp::Call as TimestampCall;
pub use balances::Call as BalancesCall;
pub use sp_runtime::{Perbill, Permill};
pub use support::{
	StorageValue, construct_runtime, parameter_types,
	traits::Randomness,
	weights::Weight,
	debug,
};

/// An index to a block.
pub type BlockNumber = u32;

/// Alias to 512-bit hash when used in the context of a transaction signature on the chain.
pub type Signature = MultiSignature;

/// Some way of identifying an account on the chain. We intentionally make it equivalent
/// to the public key of our transaction signing scheme.
pub type AccountId = <<Signature as Verify>::Signer as IdentifyAccount>::AccountId;

/// The type for looking up accounts. We don't expect more than 4 billion of them, but you
/// never know...
pub type AccountIndex = u32;

/// Balance of an account.
pub type Balance = u128;

/// Index of a transaction in the chain.
pub type Index = u32;

/// A hash of some data used by the chain.
pub type Hash = H256;

/// Digest item type.
pub type DigestItem = generic::DigestItem<Hash>;

pub use offchain_demo;

/// Opaque types. These are used by the CLI to instantiate machinery that don't need to know
/// the specifics of the runtime. They can then be made to be agnostic over specific formats
/// of data like extrinsics, allowing for them to continue syncing the network through upgrades
/// to even the core datastructures.
pub mod opaque {
	use super::*;

	pub use sp_runtime::OpaqueExtrinsic as UncheckedExtrinsic;

	/// Opaque block header type.
	pub type Header = generic::Header<BlockNumber, BlakeTwo256>;
	/// Opaque block type.
	pub type Block = generic::Block<Header, UncheckedExtrinsic>;
	/// Opaque block identifier type.
	pub type BlockId = generic::BlockId<Block>;
//	pub type SessionHandlers = (Grandpa, Babe); // TODO delete this if it isn't needed
	impl_opaque_keys! {
		pub struct SessionKeys {
			pub grandpa: Grandpa, //TODO is this order correct? I changed stuff in chainspec.
			pub babe: Babe,
		}
	}
}

/// This runtime version.
pub const VERSION: RuntimeVersion = RuntimeVersion {
	spec_name: create_runtime_str!("super-runtime"),
	impl_name: create_runtime_str!("super-runtime"),
	authoring_version: 1,
	spec_version: 1,
	impl_version: 1,
	apis: RUNTIME_API_VERSIONS,
};

pub const MILLISECS_PER_BLOCK: u64 = 6000;

pub const SLOT_DURATION: u64 = MILLISECS_PER_BLOCK;

// These time units are defined in number of blocks.
pub const MINUTES: BlockNumber = 60_000 / (MILLISECS_PER_BLOCK as BlockNumber);
pub const HOURS: BlockNumber = MINUTES * 60;
pub const DAYS: BlockNumber = HOURS * 24;

// Some BABE-specific stuff
// 1 in 4 blocks (on average, not counting collisions) will be primary babe blocks.
pub const PRIMARY_PROBABILITY: (u64, u64) = (1, 4);
pub const EPOCH_DURATION_IN_BLOCKS: u32 = 10 * MINUTES;

/// The version infromation used to identify this runtime when compiled natively.
#[cfg(feature = "std")]
pub fn native_version() -> NativeVersion {
	NativeVersion {
		runtime_version: VERSION,
		can_author_with: Default::default(),
	}
}

parameter_types! {
	pub const BlockHashCount: BlockNumber = 250;
	pub const MaximumBlockWeight: Weight = 1_000_000_000;
	pub const AvailableBlockRatio: Perbill = Perbill::from_percent(75);
	pub const MaximumBlockLength: u32 = 5 * 1024 * 1024;
	pub const Version: RuntimeVersion = VERSION;
}

impl system::Trait for Runtime {
	/// The identifier used to distinguish between accounts.
	type AccountId = AccountId;
	/// The aggregated dispatch type that is available for extrinsics.
	type Call = Call;
	/// The lookup mechanism to get account ID from whatever is passed in dispatchers.
	type Lookup = IdentityLookup<AccountId>;
	/// The index type for storing how many extrinsics an account has signed.
	type Index = Index;
	/// The index type for blocks.
	type BlockNumber = BlockNumber;
	/// The type for hashing blocks and tries.
	type Hash = Hash;
	/// The hashing algorithm used.
	type Hashing = BlakeTwo256;
	/// The header type.
	type Header = generic::Header<BlockNumber, BlakeTwo256>;
	/// The ubiquitous event type.
	type Event = Event;
	/// The ubiquitous origin type.
	type Origin = Origin;
	/// Maximum number of block number to block hash mappings to keep (oldest pruned first).
	type BlockHashCount = BlockHashCount;
	/// Maximum weight of each block. With a default weight system of 1byte == 1weight, 4mb is ok.
	type MaximumBlockWeight = MaximumBlockWeight;
	/// Maximum size of all encoded transactions (in bytes) that are allowed in one block.
	type MaximumBlockLength = MaximumBlockLength;
	/// Portion of the block weight that is available to all normal transactions.
	type AvailableBlockRatio = AvailableBlockRatio;
	/// Version of the runtime.
	type Version = Version;
	/// Converts a module to the index of the module in `construct_runtime!`.
	///
	/// This type is being generated by `construct_runtime!`.
	type ModuleToIndex = ModuleToIndex;
	/// What to do if a new account is created.
	type OnNewAccount = ();
	/// What to do if an account is fully reaped from the system.
	type OnKilledAccount = ();
	/// The data to be stored in an account.
	type AccountData = balances::AccountData<Balance>;
}

parameter_types! {
	pub const EpochDuration: u64 = EPOCH_DURATION_IN_BLOCKS as u64;
	pub const ExpectedBlockTime: u64 = MILLISECS_PER_BLOCK;
}

impl babe::Trait for Runtime {
	type EpochDuration = EpochDuration;
	type ExpectedBlockTime = ExpectedBlockTime;
	type EpochChangeTrigger = SameAuthoritiesForever;
}

impl grandpa::Trait for Runtime {
	type Event = Event;
}

parameter_types! {
	pub const MinimumPeriod: u64 = SLOT_DURATION / 2;
}

impl timestamp::Trait for Runtime {
	/// A timestamp: milliseconds since the unix epoch.
	type Moment = u64;
	type OnTimestampSet = Babe;
	type MinimumPeriod = MinimumPeriod;
}

parameter_types! {
	pub const ExistentialDeposit: u128 = 500;
	pub const TransferFee: u128 = 0;
	pub const CreationFee: u128 = 0;
}

impl balances::Trait for Runtime {
	/// The type for recording an account's balance.
	type Balance = Balance;
	/// The ubiquitous event type.
	type Event = Event;
	type DustRemoval = ();
	type ExistentialDeposit = ExistentialDeposit;
	type AccountStore = System;
}

parameter_types! {
	pub const TransactionBaseFee: u128 = 0;
	pub const TransactionByteFee: u128 = 1;
}

impl transaction_payment::Trait for Runtime {
	type Currency = balances::Module<Runtime>;
	type OnTransactionPayment = ();
	type TransactionBaseFee = TransactionBaseFee;
	type TransactionByteFee = TransactionByteFee;
	type WeightToFee = ConvertInto;
	type FeeMultiplierUpdate = ();
}

impl sudo::Trait for Runtime {
	type Event = Event;
	type Call = Call;
}

// ---------------------- Recipe Pallet Configurations ----------------------
impl adding_machine::Trait for Runtime {}

impl basic_token::Trait for Runtime {
	type Event = Event;
}

impl charity::Trait for Runtime {
	type Event = Event;
	type Currency = Balances;
}

parameter_types! {
	pub const MaxAddend: u32 = 1738;
	pub const ClearFrequency: u32 = 10;
}

impl constant_config::Trait for Runtime {
	type Event = Event;
	type MaxAddend = MaxAddend;
	type ClearFrequency = ClearFrequency;
}

impl check_membership::Trait for Runtime {
	type Event = Event;
}

// The following two configuration traits are for two different instances of the deafult-instance
// pallet. Notice that only the second instance has to explicitly specify an instance.
impl default_instance::Trait for Runtime {
	type Event = Event;
}

impl default_instance::Trait<default_instance::Instance2> for Runtime {
	type Event = Event;
}

impl double_map::Trait for Runtime {
	type Event = Event;
}

parameter_types! {
	pub const ExecutionFrequency: u32 = 10;
	pub const SignalQuota: u32 = 1000;
	pub const TaskLimit: u32 = 10;
}

impl execution_schedule::Trait for Runtime {
	type Event = Event;
	type ExecutionFrequency = ExecutionFrequency;
	type SignalQuota = SignalQuota;
	type TaskLimit = TaskLimit;
}

impl generic_event::Trait for Runtime {
	type Event = Event;
}

impl hello_substrate::Trait for Runtime {}

// The following two configuration traits are for two different instances of the last-caller pallet
impl last_caller::Trait<last_caller::Instance1> for Runtime {
	type Event = Event;
}

impl last_caller::Trait<last_caller::Instance2> for Runtime {
	type Event = Event;
}

// For offchain_demo

parameter_types! {
	pub const GracePeriod: BlockNumber = 2;
}

type SubmitTransaction = system::offchain::TransactionSubmitter<
	offchain_demo::crypto::Public,
	Runtime,
	UncheckedExtrinsic
>;

impl offchain_demo::Trait for Runtime {
	type Call = Call;
	type Event = Event;
	type SubmitSignedTransaction = SubmitTransaction;
	type SubmitUnsignedTransaction = SubmitTransaction;
	type GracePeriod = GracePeriod;
}

impl system::offchain::CreateTransaction<Runtime, UncheckedExtrinsic> for Runtime {
	type Public = <Signature as Verify>::Signer;
	type Signature = Signature;

	fn create_transaction<TSigner: system::offchain::Signer<Self::Public, Self::Signature>> (
		call: Call,
		public: Self::Public,
		account: AccountId,
		index: Index,
	) -> Option<(Call, <UncheckedExtrinsic as sp_runtime::traits::Extrinsic>::SignaturePayload)> {
		let period = BlockHashCount::get() as u64;
		let current_block = System::block_number()
			.saturated_into::<u64>().saturating_sub(1);
		let tip = 0;
		let extra: SignedExtra = (
			system::CheckVersion::<Runtime>::new(),
			system::CheckGenesis::<Runtime>::new(),
			system::CheckEra::<Runtime>::from(generic::Era::mortal(period, current_block)),
			system::CheckNonce::<Runtime>::from(index),
			system::CheckWeight::<Runtime>::new(),
			transaction_payment::ChargeTransactionPayment::<Runtime>::from(tip),
		);

		let raw_payload = SignedPayload::new(call, extra).map_err(|e| {
			debug::native::warn!("SignedPayload error: {:?}", e);
		}).ok()?;

		let signature = TSigner::sign(public, &raw_payload)?;
		let address = account;
		let (call, extra, _) = raw_payload.deconstruct();
		Some((call, (address, signature, extra)))
	}
}
<<<<<<< HEAD
=======

// end of offchain_demo setting

impl randomness::Trait for Runtime {
	type Event = Event;
	type CollectiveFlipRandomnessSource = RandomnessCollectiveFlip;
	type BabeRandomnessSource = Babe;
}

>>>>>>> 23d7be70
impl simple_event::Trait for Runtime {
	type Event = Event;
}

impl simple_map::Trait for Runtime {
	type Event = Event;
}

impl single_value::Trait for Runtime {}

impl storage_cache::Trait for Runtime {
	type Event = Event;
}

impl struct_storage::Trait for Runtime {
	type Event = Event;
}

impl vec_set::Trait for Runtime {
	type Event = Event;
}

construct_runtime!(
	pub enum Runtime where
		Block = Block,
		NodeBlock = opaque::Block,
		UncheckedExtrinsic = UncheckedExtrinsic
	{
		System: system::{Module, Call, Storage, Config, Event<T>},
		Timestamp: timestamp::{Module, Call, Storage, Inherent},
		Babe: babe::{Module, Call, Storage, Config, Inherent(Timestamp)},
		Grandpa: grandpa::{Module, Call, Storage, Config, Event},
		Balances: balances::{Module, Call, Storage, Config<T>, Event<T>},
		RandomnessCollectiveFlip: randomness_collective_flip::{Module, Call, Storage},
		Sudo: sudo::{Module, Call, Config<T>, Storage, Event<T>},
		TransactionPayment: transaction_payment::{Module, Storage},
		// The Recipe Pallets
		AddingMachine: adding_machine::{Module, Call, Storage},
		BasicToken: basic_token::{Module, Call, Storage, Event<T>},
		Charity: charity::{Module, Call, Storage, Event<T>},
		CheckMembership: check_membership::{Module, Call, Storage, Event<T>},
		ConstantConfig: constant_config::{Module, Call, Storage, Event},
		DefaultInstance1: default_instance::{Module, Call, Storage, Event<T>},
		DefaultInstance2: default_instance::<Instance2>::{Module, Call, Storage, Event<T>},
		DoubleMap: double_map::{Module, Call, Storage, Event<T>},
		ExecutionSchedule: execution_schedule::{Module, Call, Storage, Event<T>},
		HelloSubstrate: hello_substrate::{Module, Call},
		GenericEvent: generic_event::{Module, Call, Event<T>},
		LastCaller1: last_caller::<Instance1>::{Module, Call, Storage, Event<T>},
		LastCaller2: last_caller::<Instance2>::{Module, Call, Storage, Event<T>},
		OffchainDemo: offchain_demo::{Module, Call, Storage, Event<T>, ValidateUnsigned},
		RandomnessDemo: randomness::{Module, Call, Storage, Event},
		SimpleEvent: simple_event::{Module, Call, Event},
		SimpleMap: simple_map::{Module, Call, Storage, Event<T>},
		SingleValue: single_value::{Module, Call, Storage},
		StorageCache: storage_cache::{Module, Call, Storage, Event<T>},
		StructStorage: struct_storage::{Module, Call, Storage, Event<T>},
		VecSet: vec_set::{Module, Call, Storage, Event<T>},
	}
);

/// The address format for describing accounts.
pub type Address = AccountId;
/// Block header type as expected by this runtime.
pub type Header = generic::Header<BlockNumber, BlakeTwo256>;
/// Block type as expected by this runtime.
pub type Block = generic::Block<Header, UncheckedExtrinsic>;
/// A Block signed with a Justification
pub type SignedBlock = generic::SignedBlock<Block>;
/// BlockId type as expected by this runtime.
pub type BlockId = generic::BlockId<Block>;
/// The SignedExtension to the basic transaction logic.
pub type SignedExtra = (
	system::CheckVersion<Runtime>,
	system::CheckGenesis<Runtime>,
	system::CheckEra<Runtime>,
	system::CheckNonce<Runtime>,
	system::CheckWeight<Runtime>,
	transaction_payment::ChargeTransactionPayment<Runtime>,
);
/// Unchecked extrinsic type as expected by this runtime.
pub type UncheckedExtrinsic = generic::UncheckedExtrinsic<Address, Call, Signature, SignedExtra>;
/// Extrinsic type that has already been checked.
pub type CheckedExtrinsic = generic::CheckedExtrinsic<AccountId, Call, SignedExtra>;
/// Executive: handles dispatch to the various pallets.
pub type Executive = executive::Executive<Runtime, Block, system::ChainContext<Runtime>, Runtime, AllModules>;
/// Payload data to be signed when making signed transaction from off-chain workers,
///   inside `create_transaction` function.
pub type SignedPayload = generic::SignedPayload<Call, SignedExtra>;

impl_runtime_apis! {
	impl sp_api::Core<Block> for Runtime {
		fn version() -> RuntimeVersion {
			VERSION
		}

		fn execute_block(block: Block) {
			Executive::execute_block(block)
		}

		fn initialize_block(header: &<Block as BlockT>::Header) {
			Executive::initialize_block(header)
		}
	}

	impl sp_api::Metadata<Block> for Runtime {
		fn metadata() -> OpaqueMetadata {
			Runtime::metadata().into()
		}
	}

	impl block_builder_api::BlockBuilder<Block> for Runtime {
		fn apply_extrinsic(extrinsic: <Block as BlockT>::Extrinsic) -> ApplyExtrinsicResult {
			Executive::apply_extrinsic(extrinsic)
		}

		fn finalize_block() -> <Block as BlockT>::Header {
			Executive::finalize_block()
		}

		fn inherent_extrinsics(data: inherents::InherentData) -> Vec<<Block as BlockT>::Extrinsic> {
			data.create_extrinsics()
		}

		fn check_inherents(
			block: Block,
			data: inherents::InherentData
		) -> inherents::CheckInherentsResult {
			data.check_extrinsics(&block)
		}

		fn random_seed() -> <Block as BlockT>::Hash {
			RandomnessCollectiveFlip::random_seed()
		}
	}

	impl sp_transaction_pool::runtime_api::TaggedTransactionQueue<Block> for Runtime {
		fn validate_transaction(tx: <Block as BlockT>::Extrinsic) -> TransactionValidity {
			Executive::validate_transaction(tx)
		}
	}

	impl offchain_primitives::OffchainWorkerApi<Block> for Runtime {
		fn offchain_worker(header: &<Block as BlockT>::Header) {
			Executive::offchain_worker(header)
		}
	}

	impl fg_primitives::GrandpaApi<Block> for Runtime {
		fn grandpa_authorities() -> GrandpaAuthorityList {
			Grandpa::grandpa_authorities()
		}
	}

	impl sp_consensus_babe::BabeApi<Block> for Runtime {
		fn configuration() -> sp_consensus_babe::BabeConfiguration {
			// The choice of `c` parameter (where `1 - c` represents the
			// probability of a slot being empty), is done in accordance to the
			// slot duration and expected target block time, for safely
			// resisting network delays of maximum two seconds.
			// <https://research.web3.foundation/en/latest/polkadot/BABE/Babe/#6-practical-results>
			sp_consensus_babe::BabeConfiguration {
				slot_duration: Babe::slot_duration(),
				epoch_length: EpochDuration::get(),
				c: PRIMARY_PROBABILITY,
				genesis_authorities: Babe::authorities(),
				randomness: Babe::randomness(),
				secondary_slots: true,
			}
		}

		fn current_epoch_start() -> sp_consensus_babe::SlotNumber {
			Babe::current_epoch_start()
		}
	}

	impl substrate_session::SessionKeys<Block> for Runtime {
		fn generate_session_keys(seed: Option<Vec<u8>>) -> Vec<u8> {
			opaque::SessionKeys::generate(seed)
		}

		fn decode_session_keys(
			encoded: Vec<u8>,
		) -> Option<Vec<(Vec<u8>, sp_core::crypto::KeyTypeId)>> {
			opaque::SessionKeys::decode_into_raw_public_keys(&encoded)
		}
	}
}<|MERGE_RESOLUTION|>--- conflicted
+++ resolved
@@ -359,18 +359,6 @@
 		Some((call, (address, signature, extra)))
 	}
 }
-<<<<<<< HEAD
-=======
-
-// end of offchain_demo setting
-
-impl randomness::Trait for Runtime {
-	type Event = Event;
-	type CollectiveFlipRandomnessSource = RandomnessCollectiveFlip;
-	type BabeRandomnessSource = Babe;
-}
-
->>>>>>> 23d7be70
 impl simple_event::Trait for Runtime {
 	type Event = Event;
 }
