//! Helper module to build a genesis configuration for the super-runtime

use super::{
<<<<<<< HEAD
	AccountId, BalancesConfig, GenesisConfig,
	SudoConfig, SystemConfig, WASM_BINARY, Signature,
};
use sp_core::{Pair, sr25519};
use sp_runtime::traits::{Verify, IdentifyAccount};
=======
	AccountId, BalancesConfig, GenesisConfig, Signature, SudoConfig, SystemConfig, WASM_BINARY,
};
use sp_core::{sr25519, Pair};
use sp_runtime::traits::{IdentifyAccount, Verify};
>>>>>>> b58e4775

/// Helper function to generate a crypto pair from seed
fn get_from_seed<TPair: Pair>(seed: &str) -> TPair::Public {
	TPair::from_string(&format!("//{}", seed), None)
		.expect("static values are valid; qed")
		.public()
}

type AccountPublic = <Signature as Verify>::Signer;

/// Helper function to generate an account ID from seed
<<<<<<< HEAD
pub fn account_id_from_seed<TPair: Pair>(seed: &str) -> AccountId where
	AccountPublic: From<TPair::Public>
=======
pub fn account_id_from_seed<TPair: Pair>(seed: &str) -> AccountId
where
	AccountPublic: From<TPair::Public>,
>>>>>>> b58e4775
{
	AccountPublic::from(get_from_seed::<TPair>(seed)).into_account()
}

pub fn dev_genesis() -> GenesisConfig {
	testnet_genesis(
		// Root Key
		account_id_from_seed::<sr25519::Pair>("Alice"),
		// Endowed Accounts
		vec![
			account_id_from_seed::<sr25519::Pair>("Alice"),
			account_id_from_seed::<sr25519::Pair>("Bob"),
			account_id_from_seed::<sr25519::Pair>("Alice//stash"),
			account_id_from_seed::<sr25519::Pair>("Bob//stash"),
		],
	)
}

/// Helper function to build a genesis configuration
<<<<<<< HEAD
pub fn testnet_genesis(
	root_key: AccountId,
	endowed_accounts: Vec<AccountId>
) -> GenesisConfig {
=======
pub fn testnet_genesis(root_key: AccountId, endowed_accounts: Vec<AccountId>) -> GenesisConfig {
>>>>>>> b58e4775
	GenesisConfig {
		system: Some(SystemConfig {
			code: WASM_BINARY.to_vec(),
			changes_trie_config: Default::default(),
		}),
		balances: Some(BalancesConfig {
<<<<<<< HEAD
			balances: endowed_accounts.iter().cloned().map(|k|(k, 1 << 60)).collect(),
		}),
		sudo: Some(SudoConfig {
			key: root_key,
		}),
=======
			balances: endowed_accounts
				.iter()
				.cloned()
				.map(|k| (k, 1 << 60))
				.collect(),
		}),
		sudo: Some(SudoConfig { key: root_key }),
>>>>>>> b58e4775
	}
}<|MERGE_RESOLUTION|>--- conflicted
+++ resolved
@@ -1,18 +1,10 @@
 //! Helper module to build a genesis configuration for the super-runtime
 
 use super::{
-<<<<<<< HEAD
-	AccountId, BalancesConfig, GenesisConfig,
-	SudoConfig, SystemConfig, WASM_BINARY, Signature,
-};
-use sp_core::{Pair, sr25519};
-use sp_runtime::traits::{Verify, IdentifyAccount};
-=======
 	AccountId, BalancesConfig, GenesisConfig, Signature, SudoConfig, SystemConfig, WASM_BINARY,
 };
 use sp_core::{sr25519, Pair};
 use sp_runtime::traits::{IdentifyAccount, Verify};
->>>>>>> b58e4775
 
 /// Helper function to generate a crypto pair from seed
 fn get_from_seed<TPair: Pair>(seed: &str) -> TPair::Public {
@@ -24,14 +16,9 @@
 type AccountPublic = <Signature as Verify>::Signer;
 
 /// Helper function to generate an account ID from seed
-<<<<<<< HEAD
-pub fn account_id_from_seed<TPair: Pair>(seed: &str) -> AccountId where
-	AccountPublic: From<TPair::Public>
-=======
 pub fn account_id_from_seed<TPair: Pair>(seed: &str) -> AccountId
 where
 	AccountPublic: From<TPair::Public>,
->>>>>>> b58e4775
 {
 	AccountPublic::from(get_from_seed::<TPair>(seed)).into_account()
 }
@@ -51,27 +38,13 @@
 }
 
 /// Helper function to build a genesis configuration
-<<<<<<< HEAD
-pub fn testnet_genesis(
-	root_key: AccountId,
-	endowed_accounts: Vec<AccountId>
-) -> GenesisConfig {
-=======
 pub fn testnet_genesis(root_key: AccountId, endowed_accounts: Vec<AccountId>) -> GenesisConfig {
->>>>>>> b58e4775
 	GenesisConfig {
 		system: Some(SystemConfig {
 			code: WASM_BINARY.to_vec(),
 			changes_trie_config: Default::default(),
 		}),
 		balances: Some(BalancesConfig {
-<<<<<<< HEAD
-			balances: endowed_accounts.iter().cloned().map(|k|(k, 1 << 60)).collect(),
-		}),
-		sudo: Some(SudoConfig {
-			key: root_key,
-		}),
-=======
 			balances: endowed_accounts
 				.iter()
 				.cloned()
@@ -79,6 +52,5 @@
 				.collect(),
 		}),
 		sudo: Some(SudoConfig { key: root_key }),
->>>>>>> b58e4775
 	}
 }