//! A Runtime that demonstrates a custom runtime API.

#![allow(clippy::unnecessary_mut_passed)]

#![cfg_attr(not(feature = "std"), no_std)]
// `construct_runtime!` does a lot of recursion and requires us to increase the limit to 256.
#![recursion_limit = "256"]

// Make the WASM binary available.
#[cfg(feature = "std")]
include!(concat!(env!("OUT_DIR"), "/wasm_binary.rs"));

// Include the genesis helper module when building to std
#[cfg(feature = "std")]
pub mod genesis;

use frame_system as system;
use sp_api::impl_runtime_apis;
use sp_core::{OpaqueMetadata, H256};
use sp_runtime::traits::{
	BlakeTwo256, Block as BlockT, IdentifyAccount, IdentityLookup, Saturating, Verify,
};
use sp_runtime::{
	create_runtime_str, generic,
	transaction_validity::{TransactionSource, TransactionValidity},
	ApplyExtrinsicResult, MultiSignature,
};
use sp_std::prelude::*;
#[cfg(feature = "std")]
use sp_version::NativeVersion;
use sp_version::RuntimeVersion;

// A few exports that help ease life for downstream crates.
pub use balances::Call as BalancesCall;
pub use frame_support::{
	construct_runtime, parameter_types,
	traits::Randomness,
	weights::{
		constants::{BlockExecutionWeight, ExtrinsicBaseWeight, RocksDbWeight, WEIGHT_PER_SECOND},
		IdentityFee, Weight,
	},
	StorageValue,
};
#[cfg(any(feature = "std", test))]
pub use sp_runtime::BuildStorage;
pub use sp_runtime::{Perbill, Permill};
pub use timestamp::Call as TimestampCall;

/// An index to a block.
pub type BlockNumber = u32;

/// Alias to 512-bit hash when used in the context of a transaction signature on the chain.
pub type Signature = MultiSignature;

/// Some way of identifying an account on the chain. We intentionally make it equivalent
/// to the public key of our transaction signing scheme.
pub type AccountId = <<Signature as Verify>::Signer as IdentifyAccount>::AccountId;

/// Balance of an account.
pub type Balance = u128;

/// Index of a transaction in the chain.
pub type Index = u32;

/// A hash of some data used by the chain.
pub type Hash = H256;

/// Digest item type.
pub type DigestItem = generic::DigestItem<Hash>;

/// Opaque types. These are used by the CLI to instantiate machinery that don't need to know
/// the specifics of the runtime. They can then be made to be agnostic over specific formats
/// of data like extrinsics, allowing for them to continue syncing the network through upgrades
/// to even the core datastructures.
pub mod opaque {
	use super::*;

	pub use sp_runtime::OpaqueExtrinsic as UncheckedExtrinsic;

	/// Opaque block header type.
	pub type Header = generic::Header<BlockNumber, BlakeTwo256>;
	/// Opaque block type.
	pub type Block = generic::Block<Header, UncheckedExtrinsic>;
	/// Opaque block identifier type.
	pub type BlockId = generic::BlockId<Block>;
}

/// This runtime version.
pub const VERSION: RuntimeVersion = RuntimeVersion {
	spec_name: create_runtime_str!("api-runtime"),
	impl_name: create_runtime_str!("api-runtime"),
	authoring_version: 1,
	spec_version: 1,
	impl_version: 1,
	apis: RUNTIME_API_VERSIONS,
	transaction_version: 1,
};

/// The version infromation used to identify this runtime when compiled natively.
#[cfg(feature = "std")]
pub fn native_version() -> NativeVersion {
	NativeVersion {
		runtime_version: VERSION,
		can_author_with: Default::default(),
	}
}

parameter_types! {
	pub const BlockHashCount: BlockNumber = 250;
	pub const MaximumBlockWeight: Weight = 2 * WEIGHT_PER_SECOND;
	pub const AvailableBlockRatio: Perbill = Perbill::from_percent(75);
	/// Assume 10% of weight for average on_initialize calls.
	pub MaximumExtrinsicWeight: Weight = AvailableBlockRatio::get()
		.saturating_sub(Perbill::from_percent(10)) * MaximumBlockWeight::get();
	pub const MaximumBlockLength: u32 = 5 * 1024 * 1024;
	pub const Version: RuntimeVersion = VERSION;
}

impl system::Trait for Runtime {
	/// The basic call filter to use in dispatchable.
	type BaseCallFilter = ();
	/// The identifier used to distinguish between accounts.
	type AccountId = AccountId;
	/// The aggregated dispatch type that is available for extrinsics.
	type Call = Call;
	/// The lookup mechanism to get account ID from whatever is passed in dispatchers.
	type Lookup = IdentityLookup<AccountId>;
	/// The index type for storing how many extrinsics an account has signed.
	type Index = Index;
	/// The index type for blocks.
	type BlockNumber = BlockNumber;
	/// The type for hashing blocks and tries.
	type Hash = Hash;
	/// The hashing algorithm used.
	type Hashing = BlakeTwo256;
	/// The header type.
	type Header = generic::Header<BlockNumber, BlakeTwo256>;
	/// The ubiquitous event type.
	type Event = Event;
	/// The ubiquitous origin type.
	type Origin = Origin;
	/// Maximum number of block number to block hash mappings to keep (oldest pruned first).
	type BlockHashCount = BlockHashCount;
	/// Maximum weight of each block.
	type MaximumBlockWeight = MaximumBlockWeight;
	/// The weight of database operations that the runtime can invoke.
	type DbWeight = RocksDbWeight;
	/// The weight of the overhead invoked on the block import process, independent of the
	/// extrinsics included in that block.
	type BlockExecutionWeight = BlockExecutionWeight;
	/// The base weight of any extrinsic processed by the runtime, independent of the
	/// logic of that extrinsic. (Signature verification, nonce increment, fee, etc...)
	type ExtrinsicBaseWeight = ExtrinsicBaseWeight;
	/// The maximum weight that a single extrinsic of `Normal` dispatch class can have,
	/// idependent of the logic of that extrinsic. (Roughly max block weight - average
	/// on_initialize cost).
	type MaximumExtrinsicWeight = MaximumExtrinsicWeight;
	/// Maximum size of all encoded transactions (in bytes) that are allowed in one block.
	type MaximumBlockLength = MaximumBlockLength;
	/// Portion of the block weight that is available to all normal transactions.
	type AvailableBlockRatio = AvailableBlockRatio;
	/// Version of the runtime.
	type Version = Version;
	/// Converts a module to the index of the module in `construct_runtime!`.
	///
	/// This type is being generated by `construct_runtime!`.
	type ModuleToIndex = ModuleToIndex;
	/// What to do if a new account is created.
	type OnNewAccount = ();
	/// What to do if an account is fully reaped from the system.
	type OnKilledAccount = ();
	/// The data to be stored in an account.
	type AccountData = balances::AccountData<Balance>;
}

parameter_types! {
	pub const MinimumPeriod: u64 = 1000;
}

impl timestamp::Trait for Runtime {
	/// A timestamp: milliseconds since the unix epoch.
	type Moment = u64;
	type OnTimestampSet = ();
	type MinimumPeriod = MinimumPeriod;
}

parameter_types! {
	pub const ExistentialDeposit: u128 = 500;
	pub const TransferFee: u128 = 0;
	pub const CreationFee: u128 = 0;
}

impl balances::Trait for Runtime {
	/// The type for recording an account's balance.
	type Balance = Balance;
	/// The ubiquitous event type.
	type Event = Event;
	type DustRemoval = ();
	type ExistentialDeposit = ExistentialDeposit;
	type AccountStore = System;
}

impl sudo::Trait for Runtime {
	type Event = Event;
	type Call = Call;
}

parameter_types! {
	pub const TransactionByteFee: Balance = 1;
}

impl transaction_payment::Trait for Runtime {
	type Currency = balances::Module<Runtime>;
	type OnTransactionPayment = ();
	type TransactionByteFee = TransactionByteFee;
	type WeightToFee = IdentityFee<Balance>;
	type FeeMultiplierUpdate = ();
}

// ---------------------- Recipe Pallet Configurations ----------------------
impl sum_storage::Trait for Runtime {
	type Event = Event;
}

construct_runtime!(
	pub enum Runtime where
		Block = Block,
		NodeBlock = opaque::Block,
		UncheckedExtrinsic = UncheckedExtrinsic
	{
		System: system::{Module, Call, Storage, Config, Event<T>},
		Timestamp: timestamp::{Module, Call, Storage, Inherent},
		Balances: balances::{Module, Call, Storage, Config<T>, Event<T>},
		RandomnessCollectiveFlip: randomness_collective_flip::{Module, Call, Storage},
		Sudo: sudo::{Module, Call, Config<T>, Storage, Event<T>},
		TransactionPayment: transaction_payment::{Module, Storage},
		SumStorage: sum_storage::{Module, Call, Storage, Event},
	}
);

/// The address format for describing accounts.
pub type Address = AccountId;
/// Block header type as expected by this runtime.
pub type Header = generic::Header<BlockNumber, BlakeTwo256>;
/// Block type as expected by this runtime.
pub type Block = generic::Block<Header, UncheckedExtrinsic>;
/// A Block signed with a Justification
pub type SignedBlock = generic::SignedBlock<Block>;
/// BlockId type as expected by this runtime.
pub type BlockId = generic::BlockId<Block>;
/// The SignedExtension to the basic transaction logic.
pub type SignedExtra = (
<<<<<<< HEAD
=======
	system::CheckSpecVersion<Runtime>,
>>>>>>> 8b05b9f6
	system::CheckTxVersion<Runtime>,
	system::CheckGenesis<Runtime>,
	system::CheckEra<Runtime>,
	system::CheckNonce<Runtime>,
	system::CheckWeight<Runtime>,
	transaction_payment::ChargeTransactionPayment<Runtime>,
);
/// Unchecked extrinsic type as expected by this runtime.
pub type UncheckedExtrinsic = generic::UncheckedExtrinsic<Address, Call, Signature, SignedExtra>;
/// Extrinsic type that has already been checked.
pub type CheckedExtrinsic = generic::CheckedExtrinsic<AccountId, Call, SignedExtra>;
/// Executive: handles dispatch to the various modules.
pub type Executive =
	frame_executive::Executive<Runtime, Block, system::ChainContext<Runtime>, Runtime, AllModules>;

impl_runtime_apis! {
	impl sp_api::Core<Block> for Runtime {
		fn version() -> RuntimeVersion {
			VERSION
		}

		fn execute_block(block: Block) {
			Executive::execute_block(block)
		}

		fn initialize_block(header: &<Block as BlockT>::Header) {
			Executive::initialize_block(header)
		}
	}

	impl sp_api::Metadata<Block> for Runtime {
		fn metadata() -> OpaqueMetadata {
			Runtime::metadata().into()
		}
	}

	impl sp_block_builder::BlockBuilder<Block> for Runtime {
		fn apply_extrinsic(extrinsic: <Block as BlockT>::Extrinsic) -> ApplyExtrinsicResult {
			Executive::apply_extrinsic(extrinsic)
		}

		fn finalize_block() -> <Block as BlockT>::Header {
			Executive::finalize_block()
		}

		fn inherent_extrinsics(data: sp_inherents::InherentData) -> Vec<<Block as BlockT>::Extrinsic> {
			data.create_extrinsics()
		}

		fn check_inherents(
			block: Block,
			data: sp_inherents::InherentData,
		) -> sp_inherents::CheckInherentsResult {
			data.check_extrinsics(&block)
		}

		fn random_seed() -> <Block as BlockT>::Hash {
			RandomnessCollectiveFlip::random_seed()
		}
	}

	impl sp_transaction_pool::runtime_api::TaggedTransactionQueue<Block> for Runtime {
		fn validate_transaction(
			source: TransactionSource,
			tx: <Block as BlockT>::Extrinsic
		) -> TransactionValidity {
			Executive::validate_transaction(source, tx)
		}
	}

	impl sp_offchain::OffchainWorkerApi<Block> for Runtime {
		fn offchain_worker(header: &<Block as BlockT>::Header) {
			Executive::offchain_worker(header)
		}
	}

	// Here we implement our custom runtime API.
	impl sum_storage_runtime_api::SumStorageApi<Block> for Runtime {
		fn get_sum() -> u32 {
			// This Runtime API calls into a specific pallet. Calling a pallet is a common
			// design pattern. You can see most other APIs in this file do the same.
			// It is also possible to write your logic right here in the runtime
			// amalgamator file
			SumStorage::get_sum()
		}
	}

	impl sp_session::SessionKeys<Block> for Runtime {
		fn generate_session_keys(_seed: Option<Vec<u8>>) -> Vec<u8> {
			Vec::new()
		}

		fn decode_session_keys(
			_encoded: Vec<u8>,
		) -> Option<Vec<(Vec<u8>, sp_core::crypto::KeyTypeId)>> {
			None
		}
	}
}<|MERGE_RESOLUTION|>--- conflicted
+++ resolved
@@ -250,10 +250,7 @@
 pub type BlockId = generic::BlockId<Block>;
 /// The SignedExtension to the basic transaction logic.
 pub type SignedExtra = (
-<<<<<<< HEAD
-=======
 	system::CheckSpecVersion<Runtime>,
->>>>>>> 8b05b9f6
 	system::CheckTxVersion<Runtime>,
 	system::CheckGenesis<Runtime>,
 	system::CheckEra<Runtime>,
