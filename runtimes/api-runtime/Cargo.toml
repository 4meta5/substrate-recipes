[package]
name = "api-runtime"
version = "2.0.0"
authors = ["Joshy Orndorff"]
edition = "2018"

[dependencies]
<<<<<<< HEAD
aura = { package = "pallet-aura", tag = 'v2.0.0-alpha.1', git = 'https://github.com/paritytech/substrate.git', default_features = false}
balances = { package = "pallet-balances", tag = 'v2.0.0-alpha.1', git = 'https://github.com/paritytech/substrate.git', default_features = false}
frame-support = { tag = 'v2.0.0-alpha.1', git = 'https://github.com/paritytech/substrate.git', default_features = false}
grandpa = { package = "pallet-grandpa", tag = 'v2.0.0-alpha.1', git = 'https://github.com/paritytech/substrate.git', default_features = false}
indices = { package = "pallet-indices", tag = 'v2.0.0-alpha.1', git = 'https://github.com/paritytech/substrate.git', default_features = false}
sudo = { package = "pallet-sudo", tag = 'v2.0.0-alpha.1', git = 'https://github.com/paritytech/substrate.git', default_features = false}
frame-system = { tag = 'v2.0.0-alpha.1', git = 'https://github.com/paritytech/substrate.git', default_features = false}
timestamp = { package = "pallet-timestamp", tag = 'v2.0.0-alpha.1', git = 'https://github.com/paritytech/substrate.git', default_features = false}
transaction-payment = { package = "pallet-transaction-payment", tag = 'v2.0.0-alpha.1', git = 'https://github.com/paritytech/substrate.git', default_features = false}
randomness-collective-flip = { package = "pallet-randomness-collective-flip", tag = 'v2.0.0-alpha.1', git = 'https://github.com/paritytech/substrate.git', default_features = false}

parity-scale-codec = { version = "1.0.0", default-features = false, features = ["derive"] }
frame-executive = { tag = 'v2.0.0-alpha.1', git = 'https://github.com/paritytech/substrate.git', default_features = false}
safe-mix = { version = "1.0.0", default-features = false }
serde = { version = "1.0.101", optional = true, features = ["derive"] }
sp-api = { tag = 'v2.0.0-alpha.1', git = 'https://github.com/paritytech/substrate.git', default_features = false}
sp-block-builder = { tag = 'v2.0.0-alpha.1', git = 'https://github.com/paritytech/substrate.git', default_features = false}
sp-consensus-aura = { tag = 'v2.0.0-alpha.1', git = 'https://github.com/paritytech/substrate.git', default_features = false}
sp-core = { tag = 'v2.0.0-alpha.1', git = 'https://github.com/paritytech/substrate.git', default_features = false}
sp-inherents = { tag = 'v2.0.0-alpha.1', git = 'https://github.com/paritytech/substrate.git', default_features = false}
sp-io = { tag = 'v2.0.0-alpha.1', git = 'https://github.com/paritytech/substrate.git', default_features = false}
sp-offchain = { tag = 'v2.0.0-alpha.1', git = 'https://github.com/paritytech/substrate.git', default_features = false}
sp-runtime = { tag = 'v2.0.0-alpha.1', git = 'https://github.com/paritytech/substrate.git', default_features = false}
sp-session = { tag = 'v2.0.0-alpha.1', git = 'https://github.com/paritytech/substrate.git', default_features = false}
sp-std = { tag = 'v2.0.0-alpha.1', git = 'https://github.com/paritytech/substrate.git', default_features = false}
sp-transaction-pool = { tag = 'v2.0.0-alpha.1', git = 'https://github.com/paritytech/substrate.git', default_features = false}
sp-version = { tag = 'v2.0.0-alpha.1', git = 'https://github.com/paritytech/substrate.git', default_features = false}
=======
aura = { package = "pallet-aura", tag = 'v2.0.0-alpha.3', git = 'https://github.com/paritytech/substrate.git', default_features = false}
balances = { package = "pallet-balances", tag = 'v2.0.0-alpha.3', git = 'https://github.com/paritytech/substrate.git', default_features = false}
frame-support = { tag = 'v2.0.0-alpha.3', git = 'https://github.com/paritytech/substrate.git', default_features = false}
grandpa = { package = "pallet-grandpa", tag = 'v2.0.0-alpha.3', git = 'https://github.com/paritytech/substrate.git', default_features = false}
indices = { package = "pallet-indices", tag = 'v2.0.0-alpha.3', git = 'https://github.com/paritytech/substrate.git', default_features = false}
sudo = { package = "pallet-sudo", tag = 'v2.0.0-alpha.3', git = 'https://github.com/paritytech/substrate.git', default_features = false}
frame-system = { tag = 'v2.0.0-alpha.3', git = 'https://github.com/paritytech/substrate.git', default_features = false}
timestamp = { package = "pallet-timestamp", tag = 'v2.0.0-alpha.3', git = 'https://github.com/paritytech/substrate.git', default_features = false}
transaction-payment = { package = "pallet-transaction-payment", tag = 'v2.0.0-alpha.3', git = 'https://github.com/paritytech/substrate.git', default_features = false}
randomness-collective-flip = { package = "pallet-randomness-collective-flip", tag = 'v2.0.0-alpha.3', git = 'https://github.com/paritytech/substrate.git', default_features = false}

parity-scale-codec = { version = "1.0.0", default-features = false, features = ["derive"] }
frame-executive = { tag = 'v2.0.0-alpha.3', git = 'https://github.com/paritytech/substrate.git', default_features = false}
safe-mix = { version = "1.0.0", default-features = false }
serde = { version = "1.0.101", optional = true, features = ["derive"] }
sp-api = { tag = 'v2.0.0-alpha.3', git = 'https://github.com/paritytech/substrate.git', default_features = false}
sp-block-builder = { tag = 'v2.0.0-alpha.3', git = 'https://github.com/paritytech/substrate.git', default_features = false}
sp-consensus-aura = { tag = 'v2.0.0-alpha.3', git = 'https://github.com/paritytech/substrate.git', default_features = false}
sp-core = { tag = 'v2.0.0-alpha.3', git = 'https://github.com/paritytech/substrate.git', default_features = false}
sp-inherents = { tag = 'v2.0.0-alpha.3', git = 'https://github.com/paritytech/substrate.git', default_features = false}
sp-io = { tag = 'v2.0.0-alpha.3', git = 'https://github.com/paritytech/substrate.git', default_features = false}
sp-offchain = { tag = 'v2.0.0-alpha.3', git = 'https://github.com/paritytech/substrate.git', default_features = false}
sp-runtime = { tag = 'v2.0.0-alpha.3', git = 'https://github.com/paritytech/substrate.git', default_features = false}
sp-session = { tag = 'v2.0.0-alpha.3', git = 'https://github.com/paritytech/substrate.git', default_features = false}
sp-std = { tag = 'v2.0.0-alpha.3', git = 'https://github.com/paritytech/substrate.git', default_features = false}
sp-transaction-pool = { tag = 'v2.0.0-alpha.3', git = 'https://github.com/paritytech/substrate.git', default_features = false}
sp-version = { tag = 'v2.0.0-alpha.3', git = 'https://github.com/paritytech/substrate.git', default_features = false}
>>>>>>> fc4c625a
sum-storage = { default-features = false, path = "../../pallets/sum-storage" }
sum-storage-rpc-runtime-api = { default-features = false, path = "../../pallets/sum-storage/rpc/runtime-api" }

[build-dependencies]
wasm-builder-runner = { version = "1.0.4", package = "substrate-wasm-builder-runner" }

[features]
default = ["std"]
std = [
	"aura/std",
	"balances/std",
	"parity-scale-codec/std",
	"frame-executive/std",
	"frame-support/std",
	"frame-system/std",
	"grandpa/std",
	"indices/std",
	"randomness-collective-flip/std",
	"safe-mix/std",
	"serde",
	"sp-api/std",
	"sp-block-builder/std",
	"sp-consensus-aura/std",
	"sp-core/std",
	"sp-inherents/std",
	"sp-io/std",
	"sp-offchain/std",
	"sp-runtime/std",
	"sp-session/std",
	"sp-std/std",
	"sp-transaction-pool/std",
	"sp-version/std",
	"sudo/std",
	"sum-storage/std",
	"sum-storage-rpc-runtime-api/std",
	"timestamp/std",
	"transaction-payment/std",
]<|MERGE_RESOLUTION|>--- conflicted
+++ resolved
@@ -5,35 +5,6 @@
 edition = "2018"
 
 [dependencies]
-<<<<<<< HEAD
-aura = { package = "pallet-aura", tag = 'v2.0.0-alpha.1', git = 'https://github.com/paritytech/substrate.git', default_features = false}
-balances = { package = "pallet-balances", tag = 'v2.0.0-alpha.1', git = 'https://github.com/paritytech/substrate.git', default_features = false}
-frame-support = { tag = 'v2.0.0-alpha.1', git = 'https://github.com/paritytech/substrate.git', default_features = false}
-grandpa = { package = "pallet-grandpa", tag = 'v2.0.0-alpha.1', git = 'https://github.com/paritytech/substrate.git', default_features = false}
-indices = { package = "pallet-indices", tag = 'v2.0.0-alpha.1', git = 'https://github.com/paritytech/substrate.git', default_features = false}
-sudo = { package = "pallet-sudo", tag = 'v2.0.0-alpha.1', git = 'https://github.com/paritytech/substrate.git', default_features = false}
-frame-system = { tag = 'v2.0.0-alpha.1', git = 'https://github.com/paritytech/substrate.git', default_features = false}
-timestamp = { package = "pallet-timestamp", tag = 'v2.0.0-alpha.1', git = 'https://github.com/paritytech/substrate.git', default_features = false}
-transaction-payment = { package = "pallet-transaction-payment", tag = 'v2.0.0-alpha.1', git = 'https://github.com/paritytech/substrate.git', default_features = false}
-randomness-collective-flip = { package = "pallet-randomness-collective-flip", tag = 'v2.0.0-alpha.1', git = 'https://github.com/paritytech/substrate.git', default_features = false}
-
-parity-scale-codec = { version = "1.0.0", default-features = false, features = ["derive"] }
-frame-executive = { tag = 'v2.0.0-alpha.1', git = 'https://github.com/paritytech/substrate.git', default_features = false}
-safe-mix = { version = "1.0.0", default-features = false }
-serde = { version = "1.0.101", optional = true, features = ["derive"] }
-sp-api = { tag = 'v2.0.0-alpha.1', git = 'https://github.com/paritytech/substrate.git', default_features = false}
-sp-block-builder = { tag = 'v2.0.0-alpha.1', git = 'https://github.com/paritytech/substrate.git', default_features = false}
-sp-consensus-aura = { tag = 'v2.0.0-alpha.1', git = 'https://github.com/paritytech/substrate.git', default_features = false}
-sp-core = { tag = 'v2.0.0-alpha.1', git = 'https://github.com/paritytech/substrate.git', default_features = false}
-sp-inherents = { tag = 'v2.0.0-alpha.1', git = 'https://github.com/paritytech/substrate.git', default_features = false}
-sp-io = { tag = 'v2.0.0-alpha.1', git = 'https://github.com/paritytech/substrate.git', default_features = false}
-sp-offchain = { tag = 'v2.0.0-alpha.1', git = 'https://github.com/paritytech/substrate.git', default_features = false}
-sp-runtime = { tag = 'v2.0.0-alpha.1', git = 'https://github.com/paritytech/substrate.git', default_features = false}
-sp-session = { tag = 'v2.0.0-alpha.1', git = 'https://github.com/paritytech/substrate.git', default_features = false}
-sp-std = { tag = 'v2.0.0-alpha.1', git = 'https://github.com/paritytech/substrate.git', default_features = false}
-sp-transaction-pool = { tag = 'v2.0.0-alpha.1', git = 'https://github.com/paritytech/substrate.git', default_features = false}
-sp-version = { tag = 'v2.0.0-alpha.1', git = 'https://github.com/paritytech/substrate.git', default_features = false}
-=======
 aura = { package = "pallet-aura", tag = 'v2.0.0-alpha.3', git = 'https://github.com/paritytech/substrate.git', default_features = false}
 balances = { package = "pallet-balances", tag = 'v2.0.0-alpha.3', git = 'https://github.com/paritytech/substrate.git', default_features = false}
 frame-support = { tag = 'v2.0.0-alpha.3', git = 'https://github.com/paritytech/substrate.git', default_features = false}
@@ -61,7 +32,6 @@
 sp-std = { tag = 'v2.0.0-alpha.3', git = 'https://github.com/paritytech/substrate.git', default_features = false}
 sp-transaction-pool = { tag = 'v2.0.0-alpha.3', git = 'https://github.com/paritytech/substrate.git', default_features = false}
 sp-version = { tag = 'v2.0.0-alpha.3', git = 'https://github.com/paritytech/substrate.git', default_features = false}
->>>>>>> fc4c625a
 sum-storage = { default-features = false, path = "../../pallets/sum-storage" }
 sum-storage-rpc-runtime-api = { default-features = false, path = "../../pallets/sum-storage/rpc/runtime-api" }
 
