[package]
name = "api-runtime"
version = "2.0.0-alpha.7"
authors = ["Joshy Orndorff"]
edition = "2018"
license = "GPL-3.0-or-later"

[dependencies]
<<<<<<< HEAD
balances = { package = "pallet-balances", version = '2.0.0-alpha.6', default_features = false}
frame-support = { version = '2.0.0-alpha.6', default_features = false}
indices = { package = "pallet-indices", version = '2.0.0-alpha.6', default_features = false}
sudo = { package = "pallet-sudo", version = '2.0.0-alpha.6', default_features = false}
frame-system = { version = '2.0.0-alpha.6', default_features = false}
timestamp = { package = "pallet-timestamp", version = '2.0.0-alpha.6', default_features = false}
transaction-payment = { package = "pallet-transaction-payment", version = '2.0.0-alpha.6', default_features = false}
randomness-collective-flip = { package = "pallet-randomness-collective-flip", version = '2.0.0-alpha.6', default_features = false}
=======
balances = { package = "pallet-balances", version = '2.0.0-dev', git = 'https://github.com/paritytech/substrate', rev = '12e08fd25455053e3cedc8b19beb7e77330a5713', default-features = false}
frame-support = { version = '2.0.0-dev', git = 'https://github.com/paritytech/substrate', rev = '12e08fd25455053e3cedc8b19beb7e77330a5713', default-features = false}
indices = { package = "pallet-indices", version = '2.0.0-dev', git = 'https://github.com/paritytech/substrate', rev = '12e08fd25455053e3cedc8b19beb7e77330a5713', default-features = false}
sudo = { package = "pallet-sudo", version = '2.0.0-dev', git = 'https://github.com/paritytech/substrate', rev = '12e08fd25455053e3cedc8b19beb7e77330a5713', default-features = false}
frame-system = { version = '2.0.0-dev', git = 'https://github.com/paritytech/substrate', rev = '12e08fd25455053e3cedc8b19beb7e77330a5713', default-features = false}
timestamp = { package = "pallet-timestamp", version = '2.0.0-dev', git = 'https://github.com/paritytech/substrate', rev = '12e08fd25455053e3cedc8b19beb7e77330a5713', default-features = false}
transaction-payment = { package = "pallet-transaction-payment", version = '2.0.0-dev', git = 'https://github.com/paritytech/substrate', rev = '12e08fd25455053e3cedc8b19beb7e77330a5713', default-features = false}
randomness-collective-flip = { package = "pallet-randomness-collective-flip", version = '2.0.0-dev', git = 'https://github.com/paritytech/substrate', rev = '12e08fd25455053e3cedc8b19beb7e77330a5713', default-features = false}
>>>>>>> b58e4775

parity-scale-codec = { version = "1.3.0", default-features = false, features = ["derive"] }
frame-executive = { version = '2.0.0-dev', git = 'https://github.com/paritytech/substrate', rev = '12e08fd25455053e3cedc8b19beb7e77330a5713', default-features = false}

serde = { version = "1.0.101", optional = true, features = ["derive"] }
<<<<<<< HEAD
sp-api = { version = '2.0.0-alpha.6', default_features = false}
sp-block-builder = { version = '2.0.0-alpha.6', default_features = false}
sp-core = { version = '2.0.0-alpha.6', default_features = false}
sp-inherents = { version = '2.0.0-alpha.6', default_features = false}
sp-io = { version = '2.0.0-alpha.6', default_features = false}
sp-offchain = { version = '2.0.0-alpha.6', default_features = false}
sp-runtime = { version = '2.0.0-alpha.6', default_features = false}
sp-session = { version = '2.0.0-alpha.6', default_features = false}
sp-std = { version = '2.0.0-alpha.6', default_features = false}
sp-transaction-pool = { version = '2.0.0-alpha.6', default_features = false}
sp-version = { version = '2.0.0-alpha.6', default_features = false}
=======
sp-api = { version = '2.0.0-dev', git = 'https://github.com/paritytech/substrate', rev = '12e08fd25455053e3cedc8b19beb7e77330a5713', default-features = false}
sp-block-builder = { version = '2.0.0-dev', git = 'https://github.com/paritytech/substrate', rev = '12e08fd25455053e3cedc8b19beb7e77330a5713', default-features = false}
sp-core = { version = '2.0.0-dev', git = 'https://github.com/paritytech/substrate', rev = '12e08fd25455053e3cedc8b19beb7e77330a5713', default-features = false}
sp-inherents = { version = '2.0.0-dev', git = 'https://github.com/paritytech/substrate', rev = '12e08fd25455053e3cedc8b19beb7e77330a5713', default-features = false}
sp-io = { version = '2.0.0-dev', git = 'https://github.com/paritytech/substrate', rev = '12e08fd25455053e3cedc8b19beb7e77330a5713', default-features = false}
sp-offchain = { version = '2.0.0-dev', git = 'https://github.com/paritytech/substrate', rev = '12e08fd25455053e3cedc8b19beb7e77330a5713', default-features = false}
sp-runtime = { version = '2.0.0-dev', git = 'https://github.com/paritytech/substrate', rev = '12e08fd25455053e3cedc8b19beb7e77330a5713', default-features = false}
sp-session = { version = '2.0.0-dev', git = 'https://github.com/paritytech/substrate', rev = '12e08fd25455053e3cedc8b19beb7e77330a5713', default-features = false}
sp-std = { version = '2.0.0-dev', git = 'https://github.com/paritytech/substrate', rev = '12e08fd25455053e3cedc8b19beb7e77330a5713', default-features = false}
sp-transaction-pool = { version = '2.0.0-dev', git = 'https://github.com/paritytech/substrate', rev = '12e08fd25455053e3cedc8b19beb7e77330a5713', default-features = false}
sp-version = { version = '2.0.0-dev', git = 'https://github.com/paritytech/substrate', rev = '12e08fd25455053e3cedc8b19beb7e77330a5713', default-features = false}
>>>>>>> b58e4775
sum-storage = { default-features = false, path = "../../pallets/sum-storage" }
sum-storage-runtime-api = { default-features = false, path = "../../pallets/sum-storage/runtime-api" }

[build-dependencies]
wasm-builder-runner = { version = "1.0.4", package = "substrate-wasm-builder-runner" }

[features]
default = ["std"]
std = [
	"balances/std",
	"parity-scale-codec/std",
	"frame-executive/std",
	"frame-support/std",
	"frame-system/std",
	"indices/std",
	"randomness-collective-flip/std",
	"serde",
	"sp-api/std",
	"sp-block-builder/std",
	"sp-core/std",
	"sp-inherents/std",
	"sp-io/std",
	"sp-offchain/std",
	"sp-runtime/std",
	"sp-session/std",
	"sp-std/std",
	"sp-transaction-pool/std",
	"sp-version/std",
	"sudo/std",
	"sum-storage/std",
	"sum-storage-runtime-api/std",
	"timestamp/std",
	"transaction-payment/std",
]<|MERGE_RESOLUTION|>--- conflicted
+++ resolved
@@ -6,16 +6,6 @@
 license = "GPL-3.0-or-later"
 
 [dependencies]
-<<<<<<< HEAD
-balances = { package = "pallet-balances", version = '2.0.0-alpha.6', default_features = false}
-frame-support = { version = '2.0.0-alpha.6', default_features = false}
-indices = { package = "pallet-indices", version = '2.0.0-alpha.6', default_features = false}
-sudo = { package = "pallet-sudo", version = '2.0.0-alpha.6', default_features = false}
-frame-system = { version = '2.0.0-alpha.6', default_features = false}
-timestamp = { package = "pallet-timestamp", version = '2.0.0-alpha.6', default_features = false}
-transaction-payment = { package = "pallet-transaction-payment", version = '2.0.0-alpha.6', default_features = false}
-randomness-collective-flip = { package = "pallet-randomness-collective-flip", version = '2.0.0-alpha.6', default_features = false}
-=======
 balances = { package = "pallet-balances", version = '2.0.0-dev', git = 'https://github.com/paritytech/substrate', rev = '12e08fd25455053e3cedc8b19beb7e77330a5713', default-features = false}
 frame-support = { version = '2.0.0-dev', git = 'https://github.com/paritytech/substrate', rev = '12e08fd25455053e3cedc8b19beb7e77330a5713', default-features = false}
 indices = { package = "pallet-indices", version = '2.0.0-dev', git = 'https://github.com/paritytech/substrate', rev = '12e08fd25455053e3cedc8b19beb7e77330a5713', default-features = false}
@@ -24,25 +14,11 @@
 timestamp = { package = "pallet-timestamp", version = '2.0.0-dev', git = 'https://github.com/paritytech/substrate', rev = '12e08fd25455053e3cedc8b19beb7e77330a5713', default-features = false}
 transaction-payment = { package = "pallet-transaction-payment", version = '2.0.0-dev', git = 'https://github.com/paritytech/substrate', rev = '12e08fd25455053e3cedc8b19beb7e77330a5713', default-features = false}
 randomness-collective-flip = { package = "pallet-randomness-collective-flip", version = '2.0.0-dev', git = 'https://github.com/paritytech/substrate', rev = '12e08fd25455053e3cedc8b19beb7e77330a5713', default-features = false}
->>>>>>> b58e4775
 
 parity-scale-codec = { version = "1.3.0", default-features = false, features = ["derive"] }
 frame-executive = { version = '2.0.0-dev', git = 'https://github.com/paritytech/substrate', rev = '12e08fd25455053e3cedc8b19beb7e77330a5713', default-features = false}
 
 serde = { version = "1.0.101", optional = true, features = ["derive"] }
-<<<<<<< HEAD
-sp-api = { version = '2.0.0-alpha.6', default_features = false}
-sp-block-builder = { version = '2.0.0-alpha.6', default_features = false}
-sp-core = { version = '2.0.0-alpha.6', default_features = false}
-sp-inherents = { version = '2.0.0-alpha.6', default_features = false}
-sp-io = { version = '2.0.0-alpha.6', default_features = false}
-sp-offchain = { version = '2.0.0-alpha.6', default_features = false}
-sp-runtime = { version = '2.0.0-alpha.6', default_features = false}
-sp-session = { version = '2.0.0-alpha.6', default_features = false}
-sp-std = { version = '2.0.0-alpha.6', default_features = false}
-sp-transaction-pool = { version = '2.0.0-alpha.6', default_features = false}
-sp-version = { version = '2.0.0-alpha.6', default_features = false}
-=======
 sp-api = { version = '2.0.0-dev', git = 'https://github.com/paritytech/substrate', rev = '12e08fd25455053e3cedc8b19beb7e77330a5713', default-features = false}
 sp-block-builder = { version = '2.0.0-dev', git = 'https://github.com/paritytech/substrate', rev = '12e08fd25455053e3cedc8b19beb7e77330a5713', default-features = false}
 sp-core = { version = '2.0.0-dev', git = 'https://github.com/paritytech/substrate', rev = '12e08fd25455053e3cedc8b19beb7e77330a5713', default-features = false}
@@ -54,7 +30,6 @@
 sp-std = { version = '2.0.0-dev', git = 'https://github.com/paritytech/substrate', rev = '12e08fd25455053e3cedc8b19beb7e77330a5713', default-features = false}
 sp-transaction-pool = { version = '2.0.0-dev', git = 'https://github.com/paritytech/substrate', rev = '12e08fd25455053e3cedc8b19beb7e77330a5713', default-features = false}
 sp-version = { version = '2.0.0-dev', git = 'https://github.com/paritytech/substrate', rev = '12e08fd25455053e3cedc8b19beb7e77330a5713', default-features = false}
->>>>>>> b58e4775
 sum-storage = { default-features = false, path = "../../pallets/sum-storage" }
 sum-storage-runtime-api = { default-features = false, path = "../../pallets/sum-storage/runtime-api" }
 
