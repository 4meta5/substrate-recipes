--- conflicted
+++ resolved
@@ -5,36 +5,6 @@
 edition = "2018"
 
 [dependencies]
-<<<<<<< HEAD
-aura = { package = "pallet-aura", version = '2.0.0-alpha.5', default_features = false}
-balances = { package = "pallet-balances", version = '2.0.0-alpha.5', default_features = false}
-frame-support = { version = '2.0.0-alpha.5', default_features = false}
-grandpa = { package = "pallet-grandpa", version = '2.0.0-alpha.5', default_features = false}
-indices = { package = "pallet-indices", version = '2.0.0-alpha.5', default_features = false}
-sudo = { package = "pallet-sudo", version = '2.0.0-alpha.5', default_features = false}
-frame-system = { version = '2.0.0-alpha.5', default_features = false}
-timestamp = { package = "pallet-timestamp", version = '2.0.0-alpha.5', default_features = false}
-transaction-payment = { package = "pallet-transaction-payment", version = '2.0.0-alpha.5', default_features = false}
-randomness-collective-flip = { package = "pallet-randomness-collective-flip", version = '2.0.0-alpha.5', default_features = false}
-
-parity-scale-codec = { version = "1.0.0", default-features = false, features = ["derive"] }
-frame-executive = { version = '2.0.0-alpha.5', default_features = false}
-safe-mix = { version = "1.0.0", default-features = false }
-serde = { version = "1.0.101", optional = true, features = ["derive"] }
-sp-api = { version = '2.0.0-alpha.5', default_features = false}
-sp-block-builder = { version = '2.0.0-alpha.5', default_features = false}
-sp-consensus-aura = { version = '0.8.0-alpha.5', default_features = false}
-sp-core = { version = '2.0.0-alpha.5', default_features = false}
-sp-finality-grandpa = { version = '2.0.0-alpha.5', default_features = false}
-sp-inherents = { version = '2.0.0-alpha.5', default_features = false}
-sp-io = { version = '2.0.0-alpha.5', default_features = false}
-sp-offchain = { version = '2.0.0-alpha.5', default_features = false}
-sp-runtime = { version = '2.0.0-alpha.5', default_features = false}
-sp-session = { version = '2.0.0-alpha.5', default_features = false}
-sp-std = { version = '2.0.0-alpha.5', default_features = false}
-sp-transaction-pool = { version = '2.0.0-alpha.5', default_features = false}
-sp-version = { version = '2.0.0-alpha.5', default_features = false}
-=======
 aura = { package = "pallet-aura", version = '2.0.0-alpha.6', default_features = false}
 balances = { package = "pallet-balances", version = '2.0.0-alpha.6', default_features = false}
 frame-support = { version = '2.0.0-alpha.6', default_features = false}
@@ -63,7 +33,6 @@
 sp-std = { version = '2.0.0-alpha.6', default_features = false}
 sp-transaction-pool = { version = '2.0.0-alpha.6', default_features = false}
 sp-version = { version = '2.0.0-alpha.6', default_features = false}
->>>>>>> ad4b470d
 sum-storage = { default-features = false, path = "../../pallets/sum-storage" }
 sum-storage-rpc-runtime-api = { default-features = false, path = "../../pallets/sum-storage/rpc/runtime-api" }
 
