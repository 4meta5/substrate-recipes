[package]
name = "api-runtime"
version = "2.0.0"
authors = ["Joshy Orndorff"]
edition = "2018"

[dependencies]
aura = { package = "pallet-aura", version = '2.0.0-alpha.5', default_features = false}
balances = { package = "pallet-balances", version = '2.0.0-alpha.5', default_features = false}
frame-support = { version = '2.0.0-alpha.5', default_features = false}
grandpa = { package = "pallet-grandpa", version = '2.0.0-alpha.5', default_features = false}
indices = { package = "pallet-indices", version = '2.0.0-alpha.5', default_features = false}
sudo = { package = "pallet-sudo", version = '2.0.0-alpha.5', default_features = false}
frame-system = { version = '2.0.0-alpha.5', default_features = false}
timestamp = { package = "pallet-timestamp", version = '2.0.0-alpha.5', default_features = false}
transaction-payment = { package = "pallet-transaction-payment", version = '2.0.0-alpha.5', default_features = false}
randomness-collective-flip = { package = "pallet-randomness-collective-flip", version = '2.0.0-alpha.5', default_features = false}

<<<<<<< HEAD
parity-scale-codec = { version = "1.0.0", default-features = false, features = ["derive"] }
=======
parity-scale-codec = { version = "1.3.0", default-features = false, features = ["derive"] }
>>>>>>> 0a4bddb0
frame-executive = { version = '2.0.0-alpha.5', default_features = false}
safe-mix = { version = "1.0.0", default-features = false }
serde = { version = "1.0.101", optional = true, features = ["derive"] }
sp-api = { version = '2.0.0-alpha.5', default_features = false}
sp-block-builder = { version = '2.0.0-alpha.5', default_features = false}
sp-consensus-aura = { version = '0.8.0-alpha.5', default_features = false}
sp-core = { version = '2.0.0-alpha.5', default_features = false}
sp-finality-grandpa = { version = '2.0.0-alpha.5', default_features = false}
sp-inherents = { version = '2.0.0-alpha.5', default_features = false}
sp-io = { version = '2.0.0-alpha.5', default_features = false}
sp-offchain = { version = '2.0.0-alpha.5', default_features = false}
sp-runtime = { version = '2.0.0-alpha.5', default_features = false}
sp-session = { version = '2.0.0-alpha.5', default_features = false}
sp-std = { version = '2.0.0-alpha.5', default_features = false}
sp-transaction-pool = { version = '2.0.0-alpha.5', default_features = false}
sp-version = { version = '2.0.0-alpha.5', default_features = false}
sum-storage = { default-features = false, path = "../../pallets/sum-storage" }
sum-storage-rpc-runtime-api = { default-features = false, path = "../../pallets/sum-storage/rpc/runtime-api" }

[build-dependencies]
wasm-builder-runner = { version = "1.0.4", package = "substrate-wasm-builder-runner" }

[features]
default = ["std"]
std = [
	"aura/std",
	"balances/std",
	"parity-scale-codec/std",
	"frame-executive/std",
	"frame-support/std",
	"frame-system/std",
	"grandpa/std",
	"indices/std",
	"randomness-collective-flip/std",
	"safe-mix/std",
	"serde",
	"sp-api/std",
	"sp-block-builder/std",
	"sp-consensus-aura/std",
	"sp-core/std",
	"sp-finality-grandpa/std",
	"sp-inherents/std",
	"sp-io/std",
	"sp-offchain/std",
	"sp-runtime/std",
	"sp-session/std",
	"sp-std/std",
	"sp-transaction-pool/std",
	"sp-version/std",
	"sudo/std",
	"sum-storage/std",
	"sum-storage-rpc-runtime-api/std",
	"timestamp/std",
	"transaction-payment/std",
]<|MERGE_RESOLUTION|>--- conflicted
+++ resolved
@@ -16,11 +16,7 @@
 transaction-payment = { package = "pallet-transaction-payment", version = '2.0.0-alpha.5', default_features = false}
 randomness-collective-flip = { package = "pallet-randomness-collective-flip", version = '2.0.0-alpha.5', default_features = false}
 
-<<<<<<< HEAD
-parity-scale-codec = { version = "1.0.0", default-features = false, features = ["derive"] }
-=======
 parity-scale-codec = { version = "1.3.0", default-features = false, features = ["derive"] }
->>>>>>> 0a4bddb0
 frame-executive = { version = '2.0.0-alpha.5', default_features = false}
 safe-mix = { version = "1.0.0", default-features = false }
 serde = { version = "1.0.101", optional = true, features = ["derive"] }
