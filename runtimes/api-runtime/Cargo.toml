--- conflicted
+++ resolved
@@ -16,12 +16,8 @@
 randomness-collective-flip = { package = "pallet-randomness-collective-flip", version = '2.0.0-alpha.7', git = 'https://github.com/paritytech/substrate', rev = '7f73312aa0bf4a4107860141f085e9770ec01b72', default_features = false}
 
 parity-scale-codec = { version = "1.3.0", default-features = false, features = ["derive"] }
-<<<<<<< HEAD
 frame-executive = { version = '2.0.0-alpha.7', git = 'https://github.com/paritytech/substrate', rev = '7f73312aa0bf4a4107860141f085e9770ec01b72', default_features = false}
-safe-mix = { version = "1.0.0", default-features = false }
-=======
-frame-executive = { version = '2.0.0-alpha.6', default_features = false}
->>>>>>> d1fe43c8
+
 serde = { version = "1.0.101", optional = true, features = ["derive"] }
 sp-api = { version = '2.0.0-alpha.7', git = 'https://github.com/paritytech/substrate', rev = '7f73312aa0bf4a4107860141f085e9770ec01b72', default_features = false}
 sp-block-builder = { version = '2.0.0-alpha.7', git = 'https://github.com/paritytech/substrate', rev = '7f73312aa0bf4a4107860141f085e9770ec01b72', default_features = false}
