--- conflicted
+++ resolved
@@ -1,19 +1,11 @@
 //! Helper module to build a genesis configuration for the weight-fee-runtime
 
 use super::{
-<<<<<<< HEAD
-	AccountId, BalancesConfig, GenesisConfig,
-	SudoConfig, SystemConfig, GenericAssetConfig, WASM_BINARY, Signature,
-};
-use sp_core::{Pair, sr25519};
-use sp_runtime::traits::{Verify, IdentifyAccount};
-=======
 	AccountId, BalancesConfig, GenericAssetConfig, GenesisConfig, Signature, SudoConfig,
 	SystemConfig, WASM_BINARY,
 };
 use sp_core::{sr25519, Pair};
 use sp_runtime::traits::{IdentifyAccount, Verify};
->>>>>>> b58e4775
 
 /// Helper function to generate a crypto pair from seed
 fn get_from_seed<TPair: Pair>(seed: &str) -> TPair::Public {
@@ -25,14 +17,9 @@
 type AccountPublic = <Signature as Verify>::Signer;
 
 /// Helper function to generate an account ID from seed
-<<<<<<< HEAD
-pub fn account_id_from_seed<TPair: Pair>(seed: &str) -> AccountId where
-	AccountPublic: From<TPair::Public>
-=======
 pub fn account_id_from_seed<TPair: Pair>(seed: &str) -> AccountId
 where
 	AccountPublic: From<TPair::Public>,
->>>>>>> b58e4775
 {
 	AccountPublic::from(get_from_seed::<TPair>(seed)).into_account()
 }
@@ -52,14 +39,7 @@
 }
 
 /// Helper function to build a genesis configuration
-<<<<<<< HEAD
-pub fn testnet_genesis(
-	root_key: AccountId,
-	endowed_accounts: Vec<AccountId>,
-) -> GenesisConfig {
-=======
 pub fn testnet_genesis(root_key: AccountId, endowed_accounts: Vec<AccountId>) -> GenesisConfig {
->>>>>>> b58e4775
 	GenesisConfig {
 		system: Some(SystemConfig {
 			code: WASM_BINARY.to_vec(),
@@ -84,12 +64,6 @@
 			staking_asset_id: 1,
 			spending_asset_id: 1,
 		}),
-<<<<<<< HEAD
-		sudo: Some(SudoConfig {
-			key: root_key,
-		}),
-=======
 		sudo: Some(SudoConfig { key: root_key }),
->>>>>>> b58e4775
 	}
 }