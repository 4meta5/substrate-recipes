[package]
name = "weight-fee-runtime"
version = "2.0.0"
authors = ["Anonymous"]
edition = "2018"

[dependencies]
serde = { version = "1.0", optional = true, features = ["derive"] }
safe-mix = { version = "1.0", default-features = false }
weights = { path = "../../pallets/weights", default-features = false }

[dependencies.parity-scale-codec]
default-features = false
features = ['derive']
version = '1.0.6'

[dependencies.rstd]
default-features = false
git = 'https://github.com/paritytech/substrate.git'
package = "sp-std"
<<<<<<< HEAD
tag = 'v2.0.0-alpha.1'
=======
tag = 'v2.0.0-alpha.3'
>>>>>>> fc4c625a

[dependencies.runtime-io]
default-features = false
git = 'https://github.com/paritytech/substrate.git'
package = 'sp-io'
<<<<<<< HEAD
tag = 'v2.0.0-alpha.1'
=======
tag = 'v2.0.0-alpha.3'
>>>>>>> fc4c625a

[dependencies.version]
default-features = false
git = 'https://github.com/paritytech/substrate.git'
package = 'sp-version'
<<<<<<< HEAD
tag = 'v2.0.0-alpha.1'
=======
tag = 'v2.0.0-alpha.3'
>>>>>>> fc4c625a

[dependencies.support]
default-features = false
git = 'https://github.com/paritytech/substrate.git'
package = 'frame-support'
<<<<<<< HEAD
tag = 'v2.0.0-alpha.1'
=======
tag = 'v2.0.0-alpha.3'
>>>>>>> fc4c625a

[dependencies.sp-core]
default-features = false
git = 'https://github.com/paritytech/substrate.git'
<<<<<<< HEAD
tag = 'v2.0.0-alpha.1'
=======
tag = 'v2.0.0-alpha.3'
>>>>>>> fc4c625a

[dependencies.substrate-session]
default-features = false
git = 'https://github.com/paritytech/substrate.git'
package = 'sp-session'
<<<<<<< HEAD
tag = 'v2.0.0-alpha.1'
=======
tag = 'v2.0.0-alpha.3'
>>>>>>> fc4c625a

[dependencies.balances]
default-features = false
git = 'https://github.com/paritytech/substrate.git'
package = 'pallet-balances'
<<<<<<< HEAD
tag = 'v2.0.0-alpha.1'
=======
tag = 'v2.0.0-alpha.3'
>>>>>>> fc4c625a

[dependencies.generic-asset]
default-features = false
git = 'https://github.com/paritytech/substrate.git'
package = 'pallet-generic-asset'
<<<<<<< HEAD
tag = 'v2.0.0-alpha.1'
=======
tag = 'v2.0.0-alpha.3'
>>>>>>> fc4c625a

[dependencies.transaction-payment]
default-features = false
git = 'https://github.com/paritytech/substrate.git'
package = 'pallet-transaction-payment'
<<<<<<< HEAD
tag = 'v2.0.0-alpha.1'
=======
tag = 'v2.0.0-alpha.3'
>>>>>>> fc4c625a

[dependencies.babe]
default-features = false
git = 'https://github.com/paritytech/substrate.git'
package = 'pallet-babe'
<<<<<<< HEAD
tag = 'v2.0.0-alpha.1'
=======
tag = 'v2.0.0-alpha.3'
>>>>>>> fc4c625a

[dependencies.sp-consensus-babe]
default-features = false
git = 'https://github.com/paritytech/substrate.git'
<<<<<<< HEAD
tag = 'v2.0.0-alpha.1'
=======
tag = 'v2.0.0-alpha.3'
>>>>>>> fc4c625a

[dependencies.executive]
default-features = false
git = 'https://github.com/paritytech/substrate.git'
package = 'frame-executive'
<<<<<<< HEAD
tag = 'v2.0.0-alpha.1'
=======
tag = 'v2.0.0-alpha.3'
>>>>>>> fc4c625a

[dependencies.indices]
default-features = false
git = 'https://github.com/paritytech/substrate.git'
package = 'pallet-indices'
<<<<<<< HEAD
tag = 'v2.0.0-alpha.1'
=======
tag = 'v2.0.0-alpha.3'
>>>>>>> fc4c625a

[dependencies.grandpa]
default-features = false
git = 'https://github.com/paritytech/substrate.git'
package = 'pallet-grandpa'
<<<<<<< HEAD
tag = 'v2.0.0-alpha.1'
=======
tag = 'v2.0.0-alpha.3'
>>>>>>> fc4c625a

[dependencies.randomness-collective-flip]
default-features = false
git = 'https://github.com/paritytech/substrate.git'
package = 'pallet-randomness-collective-flip'
<<<<<<< HEAD
tag = 'v2.0.0-alpha.1'
=======
tag = 'v2.0.0-alpha.3'
>>>>>>> fc4c625a

[dependencies.system]
default-features = false
git = 'https://github.com/paritytech/substrate.git'
package = 'frame-system'
<<<<<<< HEAD
tag = 'v2.0.0-alpha.1'
=======
tag = 'v2.0.0-alpha.3'
>>>>>>> fc4c625a

[dependencies.timestamp]
default-features = false
git = 'https://github.com/paritytech/substrate.git'
package = 'pallet-timestamp'
<<<<<<< HEAD
tag = 'v2.0.0-alpha.1'
=======
tag = 'v2.0.0-alpha.3'
>>>>>>> fc4c625a

[dependencies.sudo]
default-features = false
git = 'https://github.com/paritytech/substrate.git'
package = 'pallet-sudo'
<<<<<<< HEAD
tag = 'v2.0.0-alpha.1'
=======
tag = 'v2.0.0-alpha.3'
>>>>>>> fc4c625a

[dependencies.sp-runtime]
default-features = false
git = 'https://github.com/paritytech/substrate.git'
package = 'sp-runtime'
<<<<<<< HEAD
tag = 'v2.0.0-alpha.1'
=======
tag = 'v2.0.0-alpha.3'
>>>>>>> fc4c625a

[dependencies.sp-api]
default-features = false
git = 'https://github.com/paritytech/substrate.git'
<<<<<<< HEAD
tag = 'v2.0.0-alpha.1'
=======
tag = 'v2.0.0-alpha.3'
>>>>>>> fc4c625a

[dependencies.block-builder-api]
default-features = false
git = 'https://github.com/paritytech/substrate.git'
package = 'sp-block-builder'
<<<<<<< HEAD
tag = 'v2.0.0-alpha.1'
=======
tag = 'v2.0.0-alpha.3'
>>>>>>> fc4c625a

[dependencies.sp-transaction-pool]
default-features = false
git = 'https://github.com/paritytech/substrate.git'
<<<<<<< HEAD
tag = 'v2.0.0-alpha.1'
=======
tag = 'v2.0.0-alpha.3'
>>>>>>> fc4c625a

[dependencies.inherents]
default-features = false
git = 'https://github.com/paritytech/substrate.git'
package = 'sp-inherents'
<<<<<<< HEAD
tag = 'v2.0.0-alpha.1'
=======
tag = 'v2.0.0-alpha.3'
>>>>>>> fc4c625a

[dependencies.offchain-primitives]
default-features = false
git = 'https://github.com/paritytech/substrate.git'
package = 'sp-offchain'
<<<<<<< HEAD
tag = 'v2.0.0-alpha.1'
=======
tag = 'v2.0.0-alpha.3'
>>>>>>> fc4c625a


[build-dependencies]
wasm-builder-runner = { package = "substrate-wasm-builder-runner", version = "1.0.4" }

[features]
default = ["std"]
std = [
	"babe/std",
	"balances/std",
	"block-builder-api/std",
	"executive/std",
	"generic-asset/std",
	"grandpa/std",
	"indices/std",
	"inherents/std",
	"offchain-primitives/std",
	"parity-scale-codec/std",
	"randomness-collective-flip/std",
	"rstd/std",
	"runtime-io/std",
	"safe-mix/std",
	"serde",
	"sp-api/std",
	"sp-consensus-babe/std",
	"sp-core/std",
	"sp-runtime/std",
	"substrate-session/std",
	"sudo/std",
	"support/std",
	"system/std",
	"timestamp/std",
	"transaction-payment/std",
	"version/std",
	"weights/std",
  "sp-transaction-pool/std",
]<|MERGE_RESOLUTION|>--- conflicted
+++ resolved
@@ -18,237 +18,141 @@
 default-features = false
 git = 'https://github.com/paritytech/substrate.git'
 package = "sp-std"
-<<<<<<< HEAD
-tag = 'v2.0.0-alpha.1'
-=======
 tag = 'v2.0.0-alpha.3'
->>>>>>> fc4c625a
 
 [dependencies.runtime-io]
 default-features = false
 git = 'https://github.com/paritytech/substrate.git'
 package = 'sp-io'
-<<<<<<< HEAD
-tag = 'v2.0.0-alpha.1'
-=======
 tag = 'v2.0.0-alpha.3'
->>>>>>> fc4c625a
 
 [dependencies.version]
 default-features = false
 git = 'https://github.com/paritytech/substrate.git'
 package = 'sp-version'
-<<<<<<< HEAD
-tag = 'v2.0.0-alpha.1'
-=======
 tag = 'v2.0.0-alpha.3'
->>>>>>> fc4c625a
 
 [dependencies.support]
 default-features = false
 git = 'https://github.com/paritytech/substrate.git'
 package = 'frame-support'
-<<<<<<< HEAD
-tag = 'v2.0.0-alpha.1'
-=======
 tag = 'v2.0.0-alpha.3'
->>>>>>> fc4c625a
 
 [dependencies.sp-core]
 default-features = false
 git = 'https://github.com/paritytech/substrate.git'
-<<<<<<< HEAD
-tag = 'v2.0.0-alpha.1'
-=======
 tag = 'v2.0.0-alpha.3'
->>>>>>> fc4c625a
 
 [dependencies.substrate-session]
 default-features = false
 git = 'https://github.com/paritytech/substrate.git'
 package = 'sp-session'
-<<<<<<< HEAD
-tag = 'v2.0.0-alpha.1'
-=======
 tag = 'v2.0.0-alpha.3'
->>>>>>> fc4c625a
 
 [dependencies.balances]
 default-features = false
 git = 'https://github.com/paritytech/substrate.git'
 package = 'pallet-balances'
-<<<<<<< HEAD
-tag = 'v2.0.0-alpha.1'
-=======
 tag = 'v2.0.0-alpha.3'
->>>>>>> fc4c625a
 
 [dependencies.generic-asset]
 default-features = false
 git = 'https://github.com/paritytech/substrate.git'
 package = 'pallet-generic-asset'
-<<<<<<< HEAD
-tag = 'v2.0.0-alpha.1'
-=======
 tag = 'v2.0.0-alpha.3'
->>>>>>> fc4c625a
 
 [dependencies.transaction-payment]
 default-features = false
 git = 'https://github.com/paritytech/substrate.git'
 package = 'pallet-transaction-payment'
-<<<<<<< HEAD
-tag = 'v2.0.0-alpha.1'
-=======
 tag = 'v2.0.0-alpha.3'
->>>>>>> fc4c625a
 
 [dependencies.babe]
 default-features = false
 git = 'https://github.com/paritytech/substrate.git'
 package = 'pallet-babe'
-<<<<<<< HEAD
-tag = 'v2.0.0-alpha.1'
-=======
 tag = 'v2.0.0-alpha.3'
->>>>>>> fc4c625a
 
 [dependencies.sp-consensus-babe]
 default-features = false
 git = 'https://github.com/paritytech/substrate.git'
-<<<<<<< HEAD
-tag = 'v2.0.0-alpha.1'
-=======
 tag = 'v2.0.0-alpha.3'
->>>>>>> fc4c625a
 
 [dependencies.executive]
 default-features = false
 git = 'https://github.com/paritytech/substrate.git'
 package = 'frame-executive'
-<<<<<<< HEAD
-tag = 'v2.0.0-alpha.1'
-=======
 tag = 'v2.0.0-alpha.3'
->>>>>>> fc4c625a
 
 [dependencies.indices]
 default-features = false
 git = 'https://github.com/paritytech/substrate.git'
 package = 'pallet-indices'
-<<<<<<< HEAD
-tag = 'v2.0.0-alpha.1'
-=======
 tag = 'v2.0.0-alpha.3'
->>>>>>> fc4c625a
 
 [dependencies.grandpa]
 default-features = false
 git = 'https://github.com/paritytech/substrate.git'
 package = 'pallet-grandpa'
-<<<<<<< HEAD
-tag = 'v2.0.0-alpha.1'
-=======
 tag = 'v2.0.0-alpha.3'
->>>>>>> fc4c625a
 
 [dependencies.randomness-collective-flip]
 default-features = false
 git = 'https://github.com/paritytech/substrate.git'
 package = 'pallet-randomness-collective-flip'
-<<<<<<< HEAD
-tag = 'v2.0.0-alpha.1'
-=======
 tag = 'v2.0.0-alpha.3'
->>>>>>> fc4c625a
 
 [dependencies.system]
 default-features = false
 git = 'https://github.com/paritytech/substrate.git'
 package = 'frame-system'
-<<<<<<< HEAD
-tag = 'v2.0.0-alpha.1'
-=======
 tag = 'v2.0.0-alpha.3'
->>>>>>> fc4c625a
 
 [dependencies.timestamp]
 default-features = false
 git = 'https://github.com/paritytech/substrate.git'
 package = 'pallet-timestamp'
-<<<<<<< HEAD
-tag = 'v2.0.0-alpha.1'
-=======
 tag = 'v2.0.0-alpha.3'
->>>>>>> fc4c625a
 
 [dependencies.sudo]
 default-features = false
 git = 'https://github.com/paritytech/substrate.git'
 package = 'pallet-sudo'
-<<<<<<< HEAD
-tag = 'v2.0.0-alpha.1'
-=======
 tag = 'v2.0.0-alpha.3'
->>>>>>> fc4c625a
 
 [dependencies.sp-runtime]
 default-features = false
 git = 'https://github.com/paritytech/substrate.git'
 package = 'sp-runtime'
-<<<<<<< HEAD
-tag = 'v2.0.0-alpha.1'
-=======
 tag = 'v2.0.0-alpha.3'
->>>>>>> fc4c625a
 
 [dependencies.sp-api]
 default-features = false
 git = 'https://github.com/paritytech/substrate.git'
-<<<<<<< HEAD
-tag = 'v2.0.0-alpha.1'
-=======
 tag = 'v2.0.0-alpha.3'
->>>>>>> fc4c625a
 
 [dependencies.block-builder-api]
 default-features = false
 git = 'https://github.com/paritytech/substrate.git'
 package = 'sp-block-builder'
-<<<<<<< HEAD
-tag = 'v2.0.0-alpha.1'
-=======
 tag = 'v2.0.0-alpha.3'
->>>>>>> fc4c625a
 
 [dependencies.sp-transaction-pool]
 default-features = false
 git = 'https://github.com/paritytech/substrate.git'
-<<<<<<< HEAD
-tag = 'v2.0.0-alpha.1'
-=======
 tag = 'v2.0.0-alpha.3'
->>>>>>> fc4c625a
 
 [dependencies.inherents]
 default-features = false
 git = 'https://github.com/paritytech/substrate.git'
 package = 'sp-inherents'
-<<<<<<< HEAD
-tag = 'v2.0.0-alpha.1'
-=======
 tag = 'v2.0.0-alpha.3'
->>>>>>> fc4c625a
 
 [dependencies.offchain-primitives]
 default-features = false
 git = 'https://github.com/paritytech/substrate.git'
 package = 'sp-offchain'
-<<<<<<< HEAD
-tag = 'v2.0.0-alpha.1'
-=======
 tag = 'v2.0.0-alpha.3'
->>>>>>> fc4c625a
 
 
 [build-dependencies]
