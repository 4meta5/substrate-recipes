--- conflicted
+++ resolved
@@ -9,19 +9,6 @@
 parity-scale-codec = { default-features = false, features = ['derive'], version = '1.3.0' }
 
 # Substrate pallet/frame dependencies
-<<<<<<< HEAD
-frame-support = { version = '2.0.0-alpha.5', default_features = false }
-frame-system = { version = '2.0.0-alpha.5', default_features = false }
-sp-runtime = { version = '2.0.0-alpha.5', default_features = false }
-sp-std = { version = '2.0.0-alpha.5', default_features = false }
-sp-core = { version = '2.0.0-alpha.5', default_features = false }
-
-[dev-dependencies]
-sp-io = { version = '2.0.0-alpha.5' }
-pallet-randomness-collective-flip = { version = '2.0.0-alpha.5' }
-pallet-babe = { version = '2.0.0-alpha.5' }
-pallet-timestamp = { version = '2.0.0-alpha.5' }
-=======
 frame-support = { version = '2.0.0-alpha.6', default_features = false }
 frame-system = { version = '2.0.0-alpha.6', default_features = false }
 sp-runtime = { version = '2.0.0-alpha.6', default_features = false }
@@ -33,7 +20,6 @@
 pallet-randomness-collective-flip = { version = '2.0.0-alpha.6' }
 pallet-babe = { version = '2.0.0-alpha.6' }
 pallet-timestamp = { version = '2.0.0-alpha.6' }
->>>>>>> ad4b470d
 
 [features]
 default = ['std']
