--- conflicted
+++ resolved
@@ -10,19 +10,6 @@
 parity-scale-codec = { default-features = false, features = ['derive'], version = '1.3.0' }
 
 # Substrate pallet/frame dependencies
-<<<<<<< HEAD
-frame-support = { version = '2.0.0-alpha.5', default_features = false }
-frame-system = { version = '2.0.0-alpha.5', default_features = false }
-sp-runtime = { version = '2.0.0-alpha.5', default_features = false }
-sp-std = { version = '2.0.0-alpha.5', default_features = false }
-sp-core = { version = '2.0.0-alpha.5', default_features = false }
-
-[dev-dependencies]
-sp-io = { version = '2.0.0-alpha.5' }
-pallet-randomness-collective-flip = { version = '2.0.0-alpha.5' }
-pallet-babe = { version = '2.0.0-alpha.5' }
-pallet-timestamp = { version = '2.0.0-alpha.5' }
-=======
 frame-support = { version = '2.0.0-alpha.7', git = 'https://github.com/paritytech/substrate', rev = '7f73312aa0bf4a4107860141f085e9770ec01b72', default_features = false }
 frame-system = { version = '2.0.0-alpha.7', git = 'https://github.com/paritytech/substrate', rev = '7f73312aa0bf4a4107860141f085e9770ec01b72', default_features = false }
 sp-runtime = { version = '2.0.0-alpha.7', git = 'https://github.com/paritytech/substrate', rev = '7f73312aa0bf4a4107860141f085e9770ec01b72', default_features = false }
@@ -34,7 +21,6 @@
 pallet-randomness-collective-flip = { version = '2.0.0-alpha.7', git = 'https://github.com/paritytech/substrate', rev = '7f73312aa0bf4a4107860141f085e9770ec01b72', default-features = false }
 pallet-babe = { version = '2.0.0-alpha.7', git = 'https://github.com/paritytech/substrate', rev = '7f73312aa0bf4a4107860141f085e9770ec01b72', default-features = false }
 pallet-timestamp = { version = '2.0.0-alpha.7', git = 'https://github.com/paritytech/substrate', rev = '7f73312aa0bf4a4107860141f085e9770ec01b72', default-features = false }
->>>>>>> 5a19187a
 
 [features]
 default = ['std']
