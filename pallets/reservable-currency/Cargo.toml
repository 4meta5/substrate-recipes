--- conflicted
+++ resolved
@@ -20,51 +20,20 @@
 
 [dependencies.frame-support]
 default_features = false
-<<<<<<< HEAD
-
-package = 'frame-support'
-=======
->>>>>>> 0a4bddb0
 version = '2.0.0-alpha.5'
 
 [dependencies.frame-system]
 default_features = false
-<<<<<<< HEAD
-
-package = 'frame-system'
-=======
->>>>>>> 0a4bddb0
 version = '2.0.0-alpha.5'
 
 [dependencies.sp-runtime]
 default_features = false
-<<<<<<< HEAD
-
-package = 'pallet-balances'
-=======
->>>>>>> 0a4bddb0
 version = '2.0.0-alpha.5'
 
 [dev-dependencies.sp-core]
 default_features = false
-<<<<<<< HEAD
-
-package = 'sp-runtime'
-=======
->>>>>>> 0a4bddb0
 version = '2.0.0-alpha.5'
 
 [dev-dependencies.sp-io]
 default_features = false
-<<<<<<< HEAD
-
-package = 'sp-core'
-version = '2.0.0-alpha.5'
-
-[dev-dependencies.runtime-io]
-default_features = false
-
-package = 'sp-io'
-=======
->>>>>>> 0a4bddb0
 version = '2.0.0-alpha.5'