#![cfg_attr(not(feature = "std"), no_std)]
#![allow(clippy::string_lit_as_bytes)]

//! A pallet that demonstrates Fixed Point arithmetic in the context of two simple bank accounts
//! that accrue compounding interest.
//!
//! The discrete account accrues interest every ten blocks and is implemented using
//! Substrate's `Percent` implementation of fixed point.
//!
//! The continuous account accrues interest continuously and is implemented using
//! Substrate-fixed's `I32F32` implementation of fixed point.

use frame_support::{decl_event, decl_module, decl_storage, dispatch::DispatchResult};
use frame_system::{self as system, ensure_signed};
use parity_scale_codec::{Decode, Encode};
use sp_arithmetic::Percent;
use sp_runtime::traits::Zero;
use sp_std::convert::TryInto;
use substrate_fixed::{transcendental::exp, types::I32F32};

#[cfg(test)]
mod tests;

pub trait Trait: system::Trait {
	type Event: From<Event> + Into<<Self as system::Trait>::Event>;
}

#[derive(Encode, Decode, Default)]
pub struct ContinuousAccountData<BlockNumber> {
	/// The balance of the account after last manual adjustment
	principal: I32F32,
	/// The time (block height) at which the balance was last adjusted
	deposit_date: BlockNumber,
}

decl_storage! {
	trait Store for Module<T: Trait> as Example {
		/// Balance for the continuously compounded account
		ContinuousAccount get(fn balance_compound): ContinuousAccountData<T::BlockNumber>;
		/// Balance for the discrete interest account
		DiscreteAccount get(fn discrete_account): u64;
	}
}

decl_event!(
	pub enum Event {
		/// Deposited some balance into the compounding interest account
		DepositedContinuous(u64),
		/// Withdrew some balance from the compounding interest account
		WithdrewContinuous(u64),
		/// Deposited some balance into the discrete interest account
		DepositedDiscrete(u64),
		/// Withdrew some balance from the discrete interest account
		WithdrewDiscrete(u64),
		/// Some interest has been applied to the discrete interest account
		/// The associated data is just the interest amout (not the new or old balance)
		/// This happens every ten blocks
		DiscreteInterestApplied(u64),
	}
);

decl_module! {
	pub struct Module<T: Trait> for enum Call where origin: T::Origin {
		fn deposit_event() = default;

		/// Deposit some funds into the compounding interest account
		#[weight = 10_000]
		fn deposit_continuous(origin, val_to_add: u64) -> DispatchResult {
			ensure_signed(origin)?;

			let current_block = system::Module::<T>::block_number();
			let old_value = Self::value_of_continuous_account(&current_block);

			// Update storage for compounding account
			ContinuousAccount::<T>::put(
				ContinuousAccountData {
					principal: old_value + I32F32::from_num(val_to_add),
					deposit_date: current_block,
				}
			);

			// Emit event
			Self::deposit_event(Event::DepositedContinuous(val_to_add));
			Ok(())
		}

		/// Withdraw some funds from the compounding interest account
		#[weight = 10_000]
		fn withdraw_continuous(origin, val_to_take: u64) -> DispatchResult {
			ensure_signed(origin)?;

			let current_block = system::Module::<T>::block_number();
			let old_value = Self::value_of_continuous_account(&current_block);

			// Update storage for compounding account
			ContinuousAccount::<T>::put(
				ContinuousAccountData {
					principal: old_value - I32F32::from_num(val_to_take),
					deposit_date: current_block,
				}
			);

			// Emit event
			Self::deposit_event(Event::WithdrewContinuous(val_to_take));
			Ok(())
		}

		/// Deposit some funds into the discrete interest account
		#[weight = 10_000]
		fn deposit_discrete(origin, val_to_add: u64) -> DispatchResult {
			ensure_signed(origin)?;

			let old_value = DiscreteAccount::get();

			// Update storage for discrete account
			DiscreteAccount::put(old_value + val_to_add);

			// Emit event
			Self::deposit_event(Event::DepositedDiscrete(val_to_add));
			Ok(())
		}

		/// Withdraw some funds from the discrete interest account
		#[weight = 10_000]
		fn withdraw_discrete(origin, val_to_take: u64) -> DispatchResult {
			ensure_signed(origin)?;

			let old_value = DiscreteAccount::get();

			// Update storage for discrete account
			DiscreteAccount::put(old_value - val_to_take);

			// Emit event
			Self::deposit_event(Event::WithdrewDiscrete(val_to_take));
			Ok(())
		}

		fn on_finalize(n: T::BlockNumber) {
			// Apply newly-accrued discrete interest every ten blocks
			if (n % 10.into()).is_zero() {

				// Calculate interest Interest = principal * rate * time
				// We can use the `*` operator for multiplying a `Percent` by a u64
				// because `Percent` implements the trait Mul<u64>
				let interest = Self::discrete_interest_rate() * DiscreteAccount::get() * 10;

				// The following line, although similar, does not work because
				// u64 does not implement the trait Mul<Percent>
				// let interest = DiscreteAccount::get() * Self::discrete_interest_rate() * 10;

				// Update the balance
				let old_balance = DiscreteAccount::get();
				DiscreteAccount::put(old_balance + interest);

				// Emit the event
				Self::deposit_event(Event::DiscreteInterestApplied(interest));
			}
		}
	}
}

impl<T: Trait> Module<T> {
	/// A helper function to evaluate the current value of the continuously compounding interest
	/// account
	fn value_of_continuous_account(now: &<T as system::Trait>::BlockNumber) -> I32F32 {
		// Get the old state of the accout
		let ContinuousAccountData {
			principal,
			deposit_date,
		} = ContinuousAccount::<T>::get();

		// Calculate the exponential function (lots of type conversion)
		let elapsed_time_block_number = *now - deposit_date;
		let elapsed_time_u32 = TryInto::try_into(elapsed_time_block_number)
			.ok()
			.expect("blockchain will not exceed 2^32 blocks; qed");
		let elapsed_time_i32f32 = I32F32::from_num(elapsed_time_u32);
<<<<<<< HEAD
		let exponent : I32F32 = Self::continuous_interest_rate() * elapsed_time_i32f32;
		let exp_result : I32F32 = exp(exponent)
=======
		let exponent: I32F32 = Self::continuous_interest_rate() * elapsed_time_i32f32;
		let exp_result : I32F32 = exp(exponent).ok()
>>>>>>> feb209a1
			.expect("Interest will not overflow account (at least not until the learner has learned enough about fixed point :)");

		// Return the result interest = principal * e ^ (rate * time)
		principal * exp_result
	}

	/// A helper function to return the hard-coded 5% interest rate
	fn discrete_interest_rate() -> Percent {
		Percent::from_percent(5)
	}

	/// A helper function to return the hard-coded 5% interest rate
	fn continuous_interest_rate() -> I32F32 {
		// 1 / 20 is 5%. Same interest rate as the discrete account, but in the
		// fancy substrate-fixed format. This I32F32 type represents a 32 bit
		// signed integer where all 32 bits are fractional.
		I32F32::from_num(1) / 20
	}
}<|MERGE_RESOLUTION|>--- conflicted
+++ resolved
@@ -175,13 +175,8 @@
 			.ok()
 			.expect("blockchain will not exceed 2^32 blocks; qed");
 		let elapsed_time_i32f32 = I32F32::from_num(elapsed_time_u32);
-<<<<<<< HEAD
-		let exponent : I32F32 = Self::continuous_interest_rate() * elapsed_time_i32f32;
+		let exponent: I32F32 = Self::continuous_interest_rate() * elapsed_time_i32f32;
 		let exp_result : I32F32 = exp(exponent)
-=======
-		let exponent: I32F32 = Self::continuous_interest_rate() * elapsed_time_i32f32;
-		let exp_result : I32F32 = exp(exponent).ok()
->>>>>>> feb209a1
 			.expect("Interest will not overflow account (at least not until the learner has learned enough about fixed point :)");
 
 		// Return the result interest = principal * e ^ (rate * time)
