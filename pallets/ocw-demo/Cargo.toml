[package]
name = "ocw-demo"
version = "2.0.0"
edition = "2018"
authors = ['Substrate DevHub <https://github.com/substrate-developer-hub>']
repository = "https://github.com/substrate-developer-hub/recipes/"
description = "A pallet that demonstrates many aspects of offchain workers"
license = "GPL-3.0-or-later"

[dependencies]
<<<<<<< HEAD
parking_lot = '0.11'
parity-scale-codec = { version = '2.0', default-features = false, features = ['derive'] }
# https://github.com/serde-rs/json/pull/606
serde = { version = '1.0.100', default-features = false, features = ['derive'] }
serde_json = { version = '1.0.45', default-features = false, features = ['alloc'] }
=======
parking_lot = '0.11.1'
parity-scale-codec = { version = '2.0', default-features = false, features = ['derive'] }
# https://github.com/serde-rs/json/pull/606
serde = { version = '1.0.125', default-features = false, features = ['derive'] }
serde_json = { version = '1.0.64', default-features = false, features = ['alloc'] }
>>>>>>> 11bb2b71

# Substrate packages
frame-support = { version = '3.0', default-features = false }
frame-system = { version = '3.0', default-features = false }
sp-arithmetic = { version = '3.0', default-features = false }
sp-core = { version = '3.0', default-features = false }
sp-io = { version = '3.0', default-features = false }
sp-runtime = { version = '3.0', default-features = false }
sp-std = { version = '3.0', default-features = false }
<<<<<<< HEAD
sp-keystore = { version = '0.9', default-features = false }
=======
sp-keystore = { version = '0.9.0', optional = true }
>>>>>>> 11bb2b71

[features]
default = ['std']
std = [
	'frame-support/std',
	'frame-system/std',
	'parity-scale-codec/std',
	'sp-keystore',
	'sp-io/std',
	'sp-runtime/std',
	'sp-std/std',
	'sp-arithmetic/std',
	'sp-keystore/std',
]<|MERGE_RESOLUTION|>--- conflicted
+++ resolved
@@ -8,19 +8,11 @@
 license = "GPL-3.0-or-later"
 
 [dependencies]
-<<<<<<< HEAD
 parking_lot = '0.11'
 parity-scale-codec = { version = '2.0', default-features = false, features = ['derive'] }
 # https://github.com/serde-rs/json/pull/606
 serde = { version = '1.0.100', default-features = false, features = ['derive'] }
 serde_json = { version = '1.0.45', default-features = false, features = ['alloc'] }
-=======
-parking_lot = '0.11.1'
-parity-scale-codec = { version = '2.0', default-features = false, features = ['derive'] }
-# https://github.com/serde-rs/json/pull/606
-serde = { version = '1.0.125', default-features = false, features = ['derive'] }
-serde_json = { version = '1.0.64', default-features = false, features = ['alloc'] }
->>>>>>> 11bb2b71
 
 # Substrate packages
 frame-support = { version = '3.0', default-features = false }
@@ -30,11 +22,7 @@
 sp-io = { version = '3.0', default-features = false }
 sp-runtime = { version = '3.0', default-features = false }
 sp-std = { version = '3.0', default-features = false }
-<<<<<<< HEAD
-sp-keystore = { version = '0.9', default-features = false }
-=======
-sp-keystore = { version = '0.9.0', optional = true }
->>>>>>> 11bb2b71
+sp-keystore = { version = '0.9', optional = true }
 
 [features]
 default = ['std']
