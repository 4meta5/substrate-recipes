<<<<<<< HEAD
use crate::{self as ocw_demo, Numbers, Config, KEY_TYPE, RawEvent, Call as PalletCall};
use frame_support::{
	assert_ok, construct_runtime, parameter_types,
	storage::StorageValue,
};
use parity_scale_codec::{alloc::sync::Arc, Decode};
=======
use frame_support::{assert_ok, construct_runtime, parameter_types};
use frame_system::{mocking, limits};
use parity_scale_codec::{alloc::sync::Arc};
>>>>>>> 11bb2b71
use parking_lot::RwLock;
use sp_core::{
	H256,
	offchain::{
		OffchainExt, TransactionPoolExt,
		testing::{self, OffchainState, PoolState},
	},
	sr25519::{self, Signature},
<<<<<<< HEAD
	H256,
=======
};
use sp_keystore::{
	{KeystoreExt, SyncCryptoStore},
	testing::KeyStore,
>>>>>>> 11bb2b71
};
use sp_keystore::{
	testing::KeyStore,
	KeystoreExt,
	SyncCryptoStore,
};
use sp_io::TestExternalities;
use sp_runtime::{
	testing::{Header, TestXt},
<<<<<<< HEAD
	traits::{BlakeTwo256, IdentityLookup, Verify},
};

type UncheckedExtrinsic = frame_system::mocking::MockUncheckedExtrinsic<TestRuntime>;
type Block = frame_system::mocking::MockBlock<TestRuntime>;

=======
	traits::{
		BlakeTwo256, IdentityLookup, IdentifyAccount, Verify,
		Extrinsic as ExtrinsicT
	},
};
use crate::{self as ocw_demo, *};

type Extrinsic = TestXt<Call, ()>;
type UncheckedExtrinsic = mocking::MockUncheckedExtrinsic<TestRuntime>;
type Block = mocking::MockBlock<TestRuntime>;
type AccountId = <<Signature as Verify>::Signer as IdentifyAccount>::AccountId;

// For testing the module, we construct a mock runtime.
>>>>>>> 11bb2b71
construct_runtime!(
	pub enum TestRuntime where
		Block = Block,
		NodeBlock = Block,
		UncheckedExtrinsic = UncheckedExtrinsic,
	{
		System: frame_system::{Module, Call, Config, Storage, Event<T>},
		OcwDemo: ocw_demo::{Module, Call, Storage, Event<T>, ValidateUnsigned},
	}
);

parameter_types! {
	pub const BlockHashCount: u64 = 250;
<<<<<<< HEAD
	pub BlockWeights: frame_system::limits::BlockWeights =
		frame_system::limits::BlockWeights::simple_max(1024);
=======
	pub BlockWeights: limits::BlockWeights = limits::BlockWeights::simple_max(1024);
>>>>>>> 11bb2b71
}
impl frame_system::Config for TestRuntime {
	type BaseCallFilter = ();
	type BlockWeights = ();
	type BlockLength = ();
<<<<<<< HEAD
=======
	type DbWeight = ();
>>>>>>> 11bb2b71
	type Origin = Origin;
	type Call = Call;
	type Index = u64;
<<<<<<< HEAD
	type Call = Call;
=======
>>>>>>> 11bb2b71
	type BlockNumber = u64;
	type Hash = H256;
	type Hashing = BlakeTwo256;
	type AccountId = sr25519::Public;
	type Lookup = IdentityLookup<Self::AccountId>;
	type Header = Header;
	type Event = Event;
	type BlockHashCount = BlockHashCount;
<<<<<<< HEAD
	type DbWeight = ();
=======
>>>>>>> 11bb2b71
	type Version = ();
	type PalletInfo = PalletInfo;
	type AccountData = ();
	type OnNewAccount = ();
	type OnKilledAccount = ();
	type SystemWeightInfo = ();
	type SS58Prefix = ();
}

<<<<<<< HEAD
// --- mocking offchain-demo trait

type TestExtrinsic = TestXt<Call, ()>;

=======
>>>>>>> 11bb2b71
parameter_types! {
	pub const UnsignedPriority: u64 = 100;
}

impl Config for TestRuntime {
<<<<<<< HEAD
	type AuthorityId = crate::crypto::TestAuthId;
	type Call = Call;
	type Event = Event;
}

impl<LocalCall> frame_system::offchain::CreateSignedTransaction<LocalCall> for TestRuntime
where
	Call: From<LocalCall>,
{
	fn create_transaction<C: frame_system::offchain::AppCrypto<Self::Public, Self::Signature>>(
		call: Call,
		_public: <Signature as Verify>::Signer,
		_account: <TestRuntime as frame_system::Config>::AccountId,
		index: <TestRuntime as frame_system::Config>::Index,
	) -> Option<(
		Call,
		<TestExtrinsic as sp_runtime::traits::Extrinsic>::SignaturePayload,
	)> {
		Some((call, (index, ())))
	}
=======
	type AuthorityId = crypto::TestAuthId;
	type Call = Call;
	type Event = Event;
>>>>>>> 11bb2b71
}

impl frame_system::offchain::SigningTypes for TestRuntime {
	type Public = <Signature as Verify>::Signer;
	type Signature = Signature;
}

<<<<<<< HEAD
impl<C> frame_system::offchain::SendTransactionTypes<C> for TestRuntime
where
	Call: From<C>,
{
	type OverarchingCall = Call;
	type Extrinsic = TestExtrinsic;
}

=======
impl<C> frame_system::offchain::SendTransactionTypes<C> for TestRuntime where
	Call: From<C>,
{
	type OverarchingCall = Call;
	type Extrinsic = Extrinsic;
}

impl<LocalCall> frame_system::offchain::CreateSignedTransaction<LocalCall> for TestRuntime where
	Call: From<LocalCall>,
{
	fn create_transaction<C: frame_system::offchain::AppCrypto<Self::Public, Self::Signature>>(
		call: Call,
		_public: <Signature as Verify>::Signer,
		_account: AccountId,
		nonce: u64,
	) -> Option<(Call, <Extrinsic as ExtrinsicT>::SignaturePayload)> {
		Some((call, (nonce, ())))
	}
}

>>>>>>> 11bb2b71
struct ExternalityBuilder;

impl ExternalityBuilder {
	pub fn build() -> (
		TestExternalities,
		Arc<RwLock<PoolState>>,
		Arc<RwLock<OffchainState>>,
	) {
		const PHRASE: &str =
			"expire stage crawl shell boss any story swamp skull yellow bamboo copy";

		let (offchain, offchain_state) = testing::TestOffchainExt::new();
		let (pool, pool_state) = testing::TestTransactionPoolExt::new();
		let keystore = KeyStore::new();
<<<<<<< HEAD
		keystore
			.sr25519_generate_new(KEY_TYPE, Some(&format!("{}/hunter1", PHRASE)))
			.unwrap();
=======
		SyncCryptoStore::sr25519_generate_new(
			&keystore,
			KEY_TYPE,
			Some(&format!("{}/hunter1", PHRASE))
		).unwrap();
>>>>>>> 11bb2b71

		let storage = frame_system::GenesisConfig::default()
			.build_storage::<TestRuntime>()
			.unwrap();

		let mut t = TestExternalities::from(storage);
		t.register_extension(OffchainExt::new(offchain));
		t.register_extension(TransactionPoolExt::new(pool));
		t.register_extension(KeystoreExt(Arc::new(keystore)));
		t.execute_with(|| System::set_block_number(1));
		(t, pool_state, offchain_state)
	}
}

#[test]
fn submit_number_signed_works() {
	let (mut t, _, _) = ExternalityBuilder::build();

	t.execute_with(|| {
		// call submit_number_signed
		let num = 32;
		let acct: <TestRuntime as frame_system::Config>::AccountId = Default::default();
		assert_ok!(OcwDemo::submit_number_signed(Origin::signed(acct), num));
		// A number is inserted to <Numbers> vec
		assert_eq!(<Numbers>::get(), vec![num]);
		// An event is emitted
<<<<<<< HEAD
		assert!(System::events()
			.iter()
=======
		assert!(System::events().iter()
>>>>>>> 11bb2b71
			.any(|er| er.event == Event::ocw_demo(RawEvent::NewNumber(Some(acct), num))));

		// Insert another number
		let num2 = num * 2;
		assert_ok!(OcwDemo::submit_number_signed(Origin::signed(acct), num2));
		// A number is inserted to <Numbers> vec
		assert_eq!(<Numbers>::get(), vec![num, num2]);
	});
}

#[test]
fn test_offchain_signed_tx() {
	let (mut t, pool_state, _offchain_state) = ExternalityBuilder::build();

	t.execute_with(|| {
		// Setup
		let num = 32;
		OcwDemo::offchain_signed_tx(num).unwrap();

		// Verify
		let tx = pool_state.write().transactions.pop().unwrap();
		assert!(pool_state.read().transactions.is_empty());
		let tx = Extrinsic::decode(&mut &*tx).unwrap();
		assert_eq!(tx.signature.unwrap().0, 0);
<<<<<<< HEAD
		assert_eq!(tx.call, Call::OcwDemo(PalletCall::submit_number_signed(num)));
=======
		assert_eq!(tx.call, Call::OcwDemo(ocw_demo::Call::submit_number_signed(num)));
>>>>>>> 11bb2b71
	});
}

#[test]
fn test_offchain_unsigned_tx() {
	let (mut t, pool_state, _offchain_state) = ExternalityBuilder::build();

	t.execute_with(|| {
		// when
		let num = 32;
		OcwDemo::offchain_unsigned_tx(num).unwrap();
		// then
		let tx = pool_state.write().transactions.pop().unwrap();
		assert!(pool_state.read().transactions.is_empty());
		let tx = Extrinsic::decode(&mut &*tx).unwrap();
		assert_eq!(tx.signature, None);
<<<<<<< HEAD
		assert_eq!(tx.call, Call::OcwDemo(PalletCall::submit_number_unsigned(num)));
=======
		assert_eq!(tx.call, Call::OcwDemo(ocw_demo::Call::submit_number_unsigned(num)));
>>>>>>> 11bb2b71
	});
}<|MERGE_RESOLUTION|>--- conflicted
+++ resolved
@@ -1,15 +1,6 @@
-<<<<<<< HEAD
-use crate::{self as ocw_demo, Numbers, Config, KEY_TYPE, RawEvent, Call as PalletCall};
-use frame_support::{
-	assert_ok, construct_runtime, parameter_types,
-	storage::StorageValue,
-};
-use parity_scale_codec::{alloc::sync::Arc, Decode};
-=======
 use frame_support::{assert_ok, construct_runtime, parameter_types};
 use frame_system::{mocking, limits};
 use parity_scale_codec::{alloc::sync::Arc};
->>>>>>> 11bb2b71
 use parking_lot::RwLock;
 use sp_core::{
 	H256,
@@ -18,14 +9,6 @@
 		testing::{self, OffchainState, PoolState},
 	},
 	sr25519::{self, Signature},
-<<<<<<< HEAD
-	H256,
-=======
-};
-use sp_keystore::{
-	{KeystoreExt, SyncCryptoStore},
-	testing::KeyStore,
->>>>>>> 11bb2b71
 };
 use sp_keystore::{
 	testing::KeyStore,
@@ -35,14 +18,6 @@
 use sp_io::TestExternalities;
 use sp_runtime::{
 	testing::{Header, TestXt},
-<<<<<<< HEAD
-	traits::{BlakeTwo256, IdentityLookup, Verify},
-};
-
-type UncheckedExtrinsic = frame_system::mocking::MockUncheckedExtrinsic<TestRuntime>;
-type Block = frame_system::mocking::MockBlock<TestRuntime>;
-
-=======
 	traits::{
 		BlakeTwo256, IdentityLookup, IdentifyAccount, Verify,
 		Extrinsic as ExtrinsicT
@@ -56,7 +31,6 @@
 type AccountId = <<Signature as Verify>::Signer as IdentifyAccount>::AccountId;
 
 // For testing the module, we construct a mock runtime.
->>>>>>> 11bb2b71
 construct_runtime!(
 	pub enum TestRuntime where
 		Block = Block,
@@ -70,28 +44,16 @@
 
 parameter_types! {
 	pub const BlockHashCount: u64 = 250;
-<<<<<<< HEAD
-	pub BlockWeights: frame_system::limits::BlockWeights =
-		frame_system::limits::BlockWeights::simple_max(1024);
-=======
 	pub BlockWeights: limits::BlockWeights = limits::BlockWeights::simple_max(1024);
->>>>>>> 11bb2b71
 }
 impl frame_system::Config for TestRuntime {
 	type BaseCallFilter = ();
 	type BlockWeights = ();
 	type BlockLength = ();
-<<<<<<< HEAD
-=======
 	type DbWeight = ();
->>>>>>> 11bb2b71
 	type Origin = Origin;
 	type Call = Call;
 	type Index = u64;
-<<<<<<< HEAD
-	type Call = Call;
-=======
->>>>>>> 11bb2b71
 	type BlockNumber = u64;
 	type Hash = H256;
 	type Hashing = BlakeTwo256;
@@ -100,10 +62,6 @@
 	type Header = Header;
 	type Event = Event;
 	type BlockHashCount = BlockHashCount;
-<<<<<<< HEAD
-	type DbWeight = ();
-=======
->>>>>>> 11bb2b71
 	type Version = ();
 	type PalletInfo = PalletInfo;
 	type AccountData = ();
@@ -113,44 +71,14 @@
 	type SS58Prefix = ();
 }
 
-<<<<<<< HEAD
-// --- mocking offchain-demo trait
-
-type TestExtrinsic = TestXt<Call, ()>;
-
-=======
->>>>>>> 11bb2b71
 parameter_types! {
 	pub const UnsignedPriority: u64 = 100;
 }
 
 impl Config for TestRuntime {
-<<<<<<< HEAD
-	type AuthorityId = crate::crypto::TestAuthId;
-	type Call = Call;
-	type Event = Event;
-}
-
-impl<LocalCall> frame_system::offchain::CreateSignedTransaction<LocalCall> for TestRuntime
-where
-	Call: From<LocalCall>,
-{
-	fn create_transaction<C: frame_system::offchain::AppCrypto<Self::Public, Self::Signature>>(
-		call: Call,
-		_public: <Signature as Verify>::Signer,
-		_account: <TestRuntime as frame_system::Config>::AccountId,
-		index: <TestRuntime as frame_system::Config>::Index,
-	) -> Option<(
-		Call,
-		<TestExtrinsic as sp_runtime::traits::Extrinsic>::SignaturePayload,
-	)> {
-		Some((call, (index, ())))
-	}
-=======
 	type AuthorityId = crypto::TestAuthId;
 	type Call = Call;
 	type Event = Event;
->>>>>>> 11bb2b71
 }
 
 impl frame_system::offchain::SigningTypes for TestRuntime {
@@ -158,16 +86,6 @@
 	type Signature = Signature;
 }
 
-<<<<<<< HEAD
-impl<C> frame_system::offchain::SendTransactionTypes<C> for TestRuntime
-where
-	Call: From<C>,
-{
-	type OverarchingCall = Call;
-	type Extrinsic = TestExtrinsic;
-}
-
-=======
 impl<C> frame_system::offchain::SendTransactionTypes<C> for TestRuntime where
 	Call: From<C>,
 {
@@ -188,7 +106,6 @@
 	}
 }
 
->>>>>>> 11bb2b71
 struct ExternalityBuilder;
 
 impl ExternalityBuilder {
@@ -203,17 +120,9 @@
 		let (offchain, offchain_state) = testing::TestOffchainExt::new();
 		let (pool, pool_state) = testing::TestTransactionPoolExt::new();
 		let keystore = KeyStore::new();
-<<<<<<< HEAD
 		keystore
 			.sr25519_generate_new(KEY_TYPE, Some(&format!("{}/hunter1", PHRASE)))
 			.unwrap();
-=======
-		SyncCryptoStore::sr25519_generate_new(
-			&keystore,
-			KEY_TYPE,
-			Some(&format!("{}/hunter1", PHRASE))
-		).unwrap();
->>>>>>> 11bb2b71
 
 		let storage = frame_system::GenesisConfig::default()
 			.build_storage::<TestRuntime>()
@@ -240,12 +149,7 @@
 		// A number is inserted to <Numbers> vec
 		assert_eq!(<Numbers>::get(), vec![num]);
 		// An event is emitted
-<<<<<<< HEAD
-		assert!(System::events()
-			.iter()
-=======
 		assert!(System::events().iter()
->>>>>>> 11bb2b71
 			.any(|er| er.event == Event::ocw_demo(RawEvent::NewNumber(Some(acct), num))));
 
 		// Insert another number
@@ -270,11 +174,7 @@
 		assert!(pool_state.read().transactions.is_empty());
 		let tx = Extrinsic::decode(&mut &*tx).unwrap();
 		assert_eq!(tx.signature.unwrap().0, 0);
-<<<<<<< HEAD
-		assert_eq!(tx.call, Call::OcwDemo(PalletCall::submit_number_signed(num)));
-=======
 		assert_eq!(tx.call, Call::OcwDemo(ocw_demo::Call::submit_number_signed(num)));
->>>>>>> 11bb2b71
 	});
 }
 
@@ -291,10 +191,6 @@
 		assert!(pool_state.read().transactions.is_empty());
 		let tx = Extrinsic::decode(&mut &*tx).unwrap();
 		assert_eq!(tx.signature, None);
-<<<<<<< HEAD
-		assert_eq!(tx.call, Call::OcwDemo(PalletCall::submit_number_unsigned(num)));
-=======
 		assert_eq!(tx.call, Call::OcwDemo(ocw_demo::Call::submit_number_unsigned(num)));
->>>>>>> 11bb2b71
 	});
 }