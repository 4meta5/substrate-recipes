--- conflicted
+++ resolved
@@ -1,15 +1,11 @@
 [package]
 name = "sum-storage"
-version = "2.0.0-alpha.7"
+version = "2.0.0-dev"
 authors = ["Joshy Orndorff"]
 edition = "2018"
-<<<<<<< HEAD
 description = "A pallet with two storage items whose sum is exposed via a custom runtime API"
 license = "GPL-3.0-or-later"
-homepage = "https://github.com/substrate-developer-hub/recipes"
 repository = "https://github.com/substrate-developer-hub/recipes"
-documentation = "https://github.com/substrate-developer-hub/recipes"
-#readme = ""
 
 [package.metadata.substrate]
 categories = [
@@ -17,12 +13,8 @@
 	"tutorial",
 	"recipe",
 ]
-# icon = "path/to/icon.png"
-compatibility_version = "2.0.0-alpha.6"
+compatibility_version = "2.0.0-dev"
 
-=======
-license = "GPL-3.0-or-later"
->>>>>>> 74021b47
 
 [dependencies]
 codec = { package = "parity-scale-codec", version = "1.3.0", default-features = false, features = ["derive"] }
