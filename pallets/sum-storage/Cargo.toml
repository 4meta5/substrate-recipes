[package]
name = "sum-storage"
version = "2.0.0"
authors = ["Joshy Orndorff"]
edition = "2018"

[dependencies]
codec = { package = "parity-scale-codec", version = "1.0.0", default-features = false, features = ["derive"] }
<<<<<<< HEAD
sp-std = { tag = 'v2.0.0-alpha.1', git = 'https://github.com/paritytech/substrate.git', default_features = false}
sp-runtime = { tag = 'v2.0.0-alpha.1', git = 'https://github.com/paritytech/substrate.git', default_features = false}
frame-support = { tag = 'v2.0.0-alpha.1', git = 'https://github.com/paritytech/substrate.git', default_features = false}
frame-system = { tag = 'v2.0.0-alpha.1', git = 'https://github.com/paritytech/substrate.git', default_features = false}


[dev-dependencies]
sp-io = { tag = 'v2.0.0-alpha.1', git = 'https://github.com/paritytech/substrate.git', default_features = false}
sp-core = { tag = 'v2.0.0-alpha.1', git = 'https://github.com/paritytech/substrate.git', default_features = false}
=======
sp-std = { tag = 'v2.0.0-alpha.3', git = 'https://github.com/paritytech/substrate.git', default_features = false}
sp-runtime = { tag = 'v2.0.0-alpha.3', git = 'https://github.com/paritytech/substrate.git', default_features = false}
frame-support = { tag = 'v2.0.0-alpha.3', git = 'https://github.com/paritytech/substrate.git', default_features = false}
frame-system = { tag = 'v2.0.0-alpha.3', git = 'https://github.com/paritytech/substrate.git', default_features = false}


[dev-dependencies]
sp-io = { tag = 'v2.0.0-alpha.3', git = 'https://github.com/paritytech/substrate.git', default_features = false}
sp-core = { tag = 'v2.0.0-alpha.3', git = 'https://github.com/paritytech/substrate.git', default_features = false}
>>>>>>> fc4c625a

[features]
default = ["std"]
std = [
	"codec/std",
	"sp-std/std",
	"sp-runtime/std",
	"frame-support/std",
	"frame-system/std",
]<|MERGE_RESOLUTION|>--- conflicted
+++ resolved
@@ -6,17 +6,6 @@
 
 [dependencies]
 codec = { package = "parity-scale-codec", version = "1.0.0", default-features = false, features = ["derive"] }
-<<<<<<< HEAD
-sp-std = { tag = 'v2.0.0-alpha.1', git = 'https://github.com/paritytech/substrate.git', default_features = false}
-sp-runtime = { tag = 'v2.0.0-alpha.1', git = 'https://github.com/paritytech/substrate.git', default_features = false}
-frame-support = { tag = 'v2.0.0-alpha.1', git = 'https://github.com/paritytech/substrate.git', default_features = false}
-frame-system = { tag = 'v2.0.0-alpha.1', git = 'https://github.com/paritytech/substrate.git', default_features = false}
-
-
-[dev-dependencies]
-sp-io = { tag = 'v2.0.0-alpha.1', git = 'https://github.com/paritytech/substrate.git', default_features = false}
-sp-core = { tag = 'v2.0.0-alpha.1', git = 'https://github.com/paritytech/substrate.git', default_features = false}
-=======
 sp-std = { tag = 'v2.0.0-alpha.3', git = 'https://github.com/paritytech/substrate.git', default_features = false}
 sp-runtime = { tag = 'v2.0.0-alpha.3', git = 'https://github.com/paritytech/substrate.git', default_features = false}
 frame-support = { tag = 'v2.0.0-alpha.3', git = 'https://github.com/paritytech/substrate.git', default_features = false}
@@ -26,7 +15,6 @@
 [dev-dependencies]
 sp-io = { tag = 'v2.0.0-alpha.3', git = 'https://github.com/paritytech/substrate.git', default_features = false}
 sp-core = { tag = 'v2.0.0-alpha.3', git = 'https://github.com/paritytech/substrate.git', default_features = false}
->>>>>>> fc4c625a
 
 [features]
 default = ["std"]
