[package]
name = "sum-storage"
version = "2.0.0-alpha.7"
authors = ["Joshy Orndorff"]
edition = "2018"
license = "GPL-3.0-or-later"

[dependencies]
<<<<<<< HEAD
codec = { package = "parity-scale-codec", version = "1.0.0", default-features = false, features = ["derive"] }
sp-std = { version = '2.0.0-alpha.5', default_features = false}
sp-runtime = { version = '2.0.0-alpha.5', default_features = false}
frame-support = { version = '2.0.0-alpha.5', default_features = false}
frame-system = { version = '2.0.0-alpha.5', default_features = false}


[dev-dependencies]
sp-io = { version = '2.0.0-alpha.5', default_features = false}
sp-core = { version = '2.0.0-alpha.5', default_features = false}
=======
codec = { package = "parity-scale-codec", version = "1.3.0", default-features = false, features = ["derive"] }
sp-std = { version = '2.0.0-alpha.7', git = 'https://github.com/paritytech/substrate', rev = '7f73312aa0bf4a4107860141f085e9770ec01b72', default_features = false}
sp-runtime = { version = '2.0.0-alpha.7', git = 'https://github.com/paritytech/substrate', rev = '7f73312aa0bf4a4107860141f085e9770ec01b72', default_features = false}
frame-support = { version = '2.0.0-alpha.7', git = 'https://github.com/paritytech/substrate', rev = '7f73312aa0bf4a4107860141f085e9770ec01b72', default_features = false}
frame-system = { version = '2.0.0-alpha.7', git = 'https://github.com/paritytech/substrate', rev = '7f73312aa0bf4a4107860141f085e9770ec01b72', default_features = false}


[dev-dependencies]
sp-io = { version = '2.0.0-alpha.7', git = 'https://github.com/paritytech/substrate', rev = '7f73312aa0bf4a4107860141f085e9770ec01b72', default_features = false}
sp-core = { version = '2.0.0-alpha.7', git = 'https://github.com/paritytech/substrate', rev = '7f73312aa0bf4a4107860141f085e9770ec01b72', default_features = false}
>>>>>>> 5a19187a

[features]
default = ["std"]
std = [
	"codec/std",
	"sp-std/std",
	"sp-runtime/std",
	"frame-support/std",
	"frame-system/std",
]<|MERGE_RESOLUTION|>--- conflicted
+++ resolved
@@ -6,18 +6,6 @@
 license = "GPL-3.0-or-later"
 
 [dependencies]
-<<<<<<< HEAD
-codec = { package = "parity-scale-codec", version = "1.0.0", default-features = false, features = ["derive"] }
-sp-std = { version = '2.0.0-alpha.5', default_features = false}
-sp-runtime = { version = '2.0.0-alpha.5', default_features = false}
-frame-support = { version = '2.0.0-alpha.5', default_features = false}
-frame-system = { version = '2.0.0-alpha.5', default_features = false}
-
-
-[dev-dependencies]
-sp-io = { version = '2.0.0-alpha.5', default_features = false}
-sp-core = { version = '2.0.0-alpha.5', default_features = false}
-=======
 codec = { package = "parity-scale-codec", version = "1.3.0", default-features = false, features = ["derive"] }
 sp-std = { version = '2.0.0-alpha.7', git = 'https://github.com/paritytech/substrate', rev = '7f73312aa0bf4a4107860141f085e9770ec01b72', default_features = false}
 sp-runtime = { version = '2.0.0-alpha.7', git = 'https://github.com/paritytech/substrate', rev = '7f73312aa0bf4a4107860141f085e9770ec01b72', default_features = false}
@@ -28,7 +16,6 @@
 [dev-dependencies]
 sp-io = { version = '2.0.0-alpha.7', git = 'https://github.com/paritytech/substrate', rev = '7f73312aa0bf4a4107860141f085e9770ec01b72', default_features = false}
 sp-core = { version = '2.0.0-alpha.7', git = 'https://github.com/paritytech/substrate', rev = '7f73312aa0bf4a4107860141f085e9770ec01b72', default_features = false}
->>>>>>> 5a19187a
 
 [features]
 default = ["std"]
