[package]
name = "sum-storage-runtime-api"
version = "2.0.0"
authors = ['Substrate DevHub <https://github.com/substrate-developer-hub>']
edition = "2018"
license = "GPL-3.0-or-later"

[dependencies]
<<<<<<< HEAD
sp-api = { version = '2.0.0-rc3', default-features = false}
=======
sp-api = { version = '2.0.0-rc4', default-features = false}
>>>>>>> 8b05b9f6

[dev-dependencies]
serde_json = "1.0.41"

[features]
default = ["std"]
std = [
	"sp-api/std",
]<|MERGE_RESOLUTION|>--- conflicted
+++ resolved
@@ -6,11 +6,7 @@
 license = "GPL-3.0-or-later"
 
 [dependencies]
-<<<<<<< HEAD
-sp-api = { version = '2.0.0-rc3', default-features = false}
-=======
 sp-api = { version = '2.0.0-rc4', default-features = false}
->>>>>>> 8b05b9f6
 
 [dev-dependencies]
 serde_json = "1.0.41"
