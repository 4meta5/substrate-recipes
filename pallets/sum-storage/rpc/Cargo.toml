--- conflicted
+++ resolved
@@ -11,17 +11,10 @@
 jsonrpc-derive = "14.0.3"
 serde = { version = "1.0.101", features = ["derive"], optional = true }
 
-<<<<<<< HEAD
-sp-rpc = { version = '2.0.0-alpha.5', default_features = false}
-sp-runtime = { version = '2.0.0-alpha.5', default_features = false}
-sp-blockchain = { version = '2.0.0-alpha.5', default_features = false}
-sp-api = { version = '2.0.0-alpha.5', default_features = false }
-=======
 sp-rpc = { version = '2.0.0-alpha.6', default_features = false}
 sp-runtime = { version = '2.0.0-alpha.6', default_features = false}
 sp-blockchain = { version = '2.0.0-alpha.6', default_features = false}
 sp-api = { version = '2.0.0-alpha.6', default_features = false }
->>>>>>> ad4b470d
 
 sum-storage-rpc-runtime-api = { version = "2.0.0", path = "./runtime-api", default_features = false }
 
