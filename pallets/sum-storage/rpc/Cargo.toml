[package]
name = "sum-storage-rpc"
version = "2.0.0"
authors = ["JoshyOrndorff"]
edition = "2018"
license = "GPL-3.0-or-later"

[dependencies]
codec = { package = "parity-scale-codec", version = "1.3.0" }
jsonrpc-core = "14.0.3"
jsonrpc-core-client = "14.0.3"
jsonrpc-derive = "14.0.3"
serde = { version = "1.0.101", features = ["derive"], optional = true }

sp-rpc = { version = '2.0.0-dev', git = 'https://github.com/paritytech/substrate', rev = '12e08fd25455053e3cedc8b19beb7e77330a5713', default-features = false}
sp-runtime = { version = '2.0.0-dev', git = 'https://github.com/paritytech/substrate', rev = '12e08fd25455053e3cedc8b19beb7e77330a5713', default-features = false}
sp-blockchain = { version = '2.0.0-dev', git = 'https://github.com/paritytech/substrate', rev = '12e08fd25455053e3cedc8b19beb7e77330a5713', default-features = false}
sp-api = { version = '2.0.0-dev', git = 'https://github.com/paritytech/substrate', rev = '12e08fd25455053e3cedc8b19beb7e77330a5713', default-features = false }

<<<<<<< HEAD
sum-storage-runtime-api = { version = "2.0.0", path = "../runtime-api", default_features = false }
=======
sum-storage-runtime-api = { version = "2.0.0", path = "../runtime-api", default-features = false }
>>>>>>> b58e4775

[features]
default = ["std"]
std = [
  "serde",
  "sp-runtime/std",
  "sp-api/std",
  "sum-storage-runtime-api/std"
]<|MERGE_RESOLUTION|>--- conflicted
+++ resolved
@@ -17,11 +17,7 @@
 sp-blockchain = { version = '2.0.0-dev', git = 'https://github.com/paritytech/substrate', rev = '12e08fd25455053e3cedc8b19beb7e77330a5713', default-features = false}
 sp-api = { version = '2.0.0-dev', git = 'https://github.com/paritytech/substrate', rev = '12e08fd25455053e3cedc8b19beb7e77330a5713', default-features = false }
 
-<<<<<<< HEAD
-sum-storage-runtime-api = { version = "2.0.0", path = "../runtime-api", default_features = false }
-=======
 sum-storage-runtime-api = { version = "2.0.0", path = "../runtime-api", default-features = false }
->>>>>>> b58e4775
 
 [features]
 default = ["std"]
