[package]
name = "sum-storage-rpc"
version = "2.0.0"
authors = ["JoshyOrndorff"]
edition = "2018"

[dependencies]
codec = { package = "parity-scale-codec", version = "1.0.0" }
jsonrpc-core = "14.0.3"
jsonrpc-core-client = "14.0.3"
jsonrpc-derive = "14.0.3"
serde = { version = "1.0.101", features = ["derive"], optional = true }

<<<<<<< HEAD
sp-rpc = { tag = 'v2.0.0-alpha.1', git = 'https://github.com/paritytech/substrate.git', default_features = false}
sp-runtime = { tag = 'v2.0.0-alpha.1', git = 'https://github.com/paritytech/substrate.git', default_features = false}
sp-blockchain = { tag = 'v2.0.0-alpha.1', git = 'https://github.com/paritytech/substrate.git', default_features = false}
sp-api = { tag = 'v2.0.0-alpha.1', git = 'https://github.com/paritytech/substrate.git', default_features = false }
=======
sp-rpc = { tag = 'v2.0.0-alpha.3', git = 'https://github.com/paritytech/substrate.git', default_features = false}
sp-runtime = { tag = 'v2.0.0-alpha.3', git = 'https://github.com/paritytech/substrate.git', default_features = false}
sp-blockchain = { tag = 'v2.0.0-alpha.3', git = 'https://github.com/paritytech/substrate.git', default_features = false}
sp-api = { tag = 'v2.0.0-alpha.3', git = 'https://github.com/paritytech/substrate.git', default_features = false }
>>>>>>> fc4c625a

sum-storage-rpc-runtime-api = { version = "2.0.0", path = "./runtime-api", default_features = false }

[features]
default = ["std"]
std = [
  "serde",
  "sp-runtime/std",
  "sp-api/std",
  "sum-storage-rpc-runtime-api/std"
]<|MERGE_RESOLUTION|>--- conflicted
+++ resolved
@@ -11,17 +11,10 @@
 jsonrpc-derive = "14.0.3"
 serde = { version = "1.0.101", features = ["derive"], optional = true }
 
-<<<<<<< HEAD
-sp-rpc = { tag = 'v2.0.0-alpha.1', git = 'https://github.com/paritytech/substrate.git', default_features = false}
-sp-runtime = { tag = 'v2.0.0-alpha.1', git = 'https://github.com/paritytech/substrate.git', default_features = false}
-sp-blockchain = { tag = 'v2.0.0-alpha.1', git = 'https://github.com/paritytech/substrate.git', default_features = false}
-sp-api = { tag = 'v2.0.0-alpha.1', git = 'https://github.com/paritytech/substrate.git', default_features = false }
-=======
 sp-rpc = { tag = 'v2.0.0-alpha.3', git = 'https://github.com/paritytech/substrate.git', default_features = false}
 sp-runtime = { tag = 'v2.0.0-alpha.3', git = 'https://github.com/paritytech/substrate.git', default_features = false}
 sp-blockchain = { tag = 'v2.0.0-alpha.3', git = 'https://github.com/paritytech/substrate.git', default_features = false}
 sp-api = { tag = 'v2.0.0-alpha.3', git = 'https://github.com/paritytech/substrate.git', default_features = false }
->>>>>>> fc4c625a
 
 sum-storage-rpc-runtime-api = { version = "2.0.0", path = "./runtime-api", default_features = false }
 
