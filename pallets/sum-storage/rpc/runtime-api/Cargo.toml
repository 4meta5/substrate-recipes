[package]
name = "sum-storage-rpc-runtime-api"
version = "2.0.0"
authors = ["Joshy Orndorff"]
edition = "2018"

[dependencies]
<<<<<<< HEAD
sp-api = { version = '2.0.0-alpha.5', default_features = false}
=======
sp-api = { version = '2.0.0-alpha.6', default_features = false}
>>>>>>> ad4b470d

[dev-dependencies]
serde_json = "1.0.41"

[features]
default = ["std"]
std = [
	"sp-api/std",
]<|MERGE_RESOLUTION|>--- conflicted
+++ resolved
@@ -5,11 +5,7 @@
 edition = "2018"
 
 [dependencies]
-<<<<<<< HEAD
-sp-api = { version = '2.0.0-alpha.5', default_features = false}
-=======
 sp-api = { version = '2.0.0-alpha.6', default_features = false}
->>>>>>> ad4b470d
 
 [dev-dependencies]
 serde_json = "1.0.41"
