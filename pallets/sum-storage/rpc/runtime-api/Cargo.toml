[package]
name = "sum-storage-rpc-runtime-api"
version = "2.0.0"
authors = ["Joshy Orndorff"]
edition = "2018"

[dependencies]
<<<<<<< HEAD
sp-api = { tag = 'v2.0.0-alpha.1', git = 'https://github.com/paritytech/substrate.git', default_features = false}
=======
sp-api = { tag = 'v2.0.0-alpha.3', git = 'https://github.com/paritytech/substrate.git', default_features = false}
>>>>>>> fc4c625a

[dev-dependencies]
serde_json = "1.0.41"

[features]
default = ["std"]
std = [
	"sp-api/std",
]<|MERGE_RESOLUTION|>--- conflicted
+++ resolved
@@ -5,11 +5,7 @@
 edition = "2018"
 
 [dependencies]
-<<<<<<< HEAD
-sp-api = { tag = 'v2.0.0-alpha.1', git = 'https://github.com/paritytech/substrate.git', default_features = false}
-=======
 sp-api = { tag = 'v2.0.0-alpha.3', git = 'https://github.com/paritytech/substrate.git', default_features = false}
->>>>>>> fc4c625a
 
 [dev-dependencies]
 serde_json = "1.0.41"
