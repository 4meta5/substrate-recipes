[package]
name = "fixed-point"
version = "2.0.0-alpha.7"
authors = ["Joshy Orndorff"]
edition = "2018"
<<<<<<< HEAD
description = "A pallet that demonstrates using fixed point arithmetic on Substrate"
license = "GPL-3.0-or-later"
homepage = "https://github.com/substrate-developer-hub/recipes"
repository = "https://github.com/substrate-developer-hub/recipes"
documentation = "https://github.com/substrate-developer-hub/recipes"
#readme = ""

[package.metadata.substrate]
categories = [
	"fixed point",
	"tutorial",
	"recipe",
	"arithmetic",
]
# icon = "path/to/icon.png"
compatibility_version = "2.0.0-alpha.6"
=======
license = "GPL-3.0-or-later"
>>>>>>> 74021b47

[features]
default = ['std']
std = [
    'parity-scale-codec/std',
    'frame-support/std',
    'frame-system/std',
    'sp-arithmetic/std',
    'sp-runtime/std',
    'sp-std/std',
]

<<<<<<< HEAD
[dependencies.substrate-fixed]
git = 'https://github.com/encointer/substrate-fixed.git'
tag = "v0.5.4+sub_v0.1"

[dependencies.parity-scale-codec]
default-features = false
features = ['derive']
version = '1.3.0'

[dependencies.frame-support]
default_features = false
version = '2.0.0-alpha.6'

[dependencies.frame-system]
default_features = false
version = '2.0.0-alpha.6'

[dependencies.sp-arithmetic]
default_features = false
version = '2.0.0-alpha.6'

[dev-dependencies.sp-core]
default_features = false
version = '2.0.0-alpha.6'

[dependencies.sp-runtime]
default_features = false
version = '2.0.0-alpha.6'

[dependencies.sp-std]
default_features = false
version = '2.0.0-alpha.6'

[dev-dependencies.sp-io]
default_features = false
version = '2.0.0-alpha.6'
=======
[dependencies]
substrate-fixed = { git = 'https://github.com/encointer/substrate-fixed.git', tag = "v0.5.4+sub_v0.1" }
parity-scale-codec = { version = "1.3.0", features = ["derive"], default-features = false }
frame-support = { version = '2.0.0-dev', git = 'https://github.com/paritytech/substrate', rev = '12e08fd25455053e3cedc8b19beb7e77330a5713', default-features = false }
frame-system = { version = '2.0.0-dev', git = 'https://github.com/paritytech/substrate', rev = '12e08fd25455053e3cedc8b19beb7e77330a5713', default-features = false }
sp-runtime = { version = '2.0.0-dev', git = 'https://github.com/paritytech/substrate', rev = '12e08fd25455053e3cedc8b19beb7e77330a5713', default-features = false }
sp-arithmetic = { version = '2.0.0-dev', git = 'https://github.com/paritytech/substrate', rev = '12e08fd25455053e3cedc8b19beb7e77330a5713', default-features = false }
sp-core = { version = '2.0.0-dev', git = 'https://github.com/paritytech/substrate', rev = '12e08fd25455053e3cedc8b19beb7e77330a5713', default-features = false }
sp-std = { version = '2.0.0-dev', git = 'https://github.com/paritytech/substrate', rev = '12e08fd25455053e3cedc8b19beb7e77330a5713', default-features = false }

[dev-dependencies]
sp-io = { version = '2.0.0-dev', git = 'https://github.com/paritytech/substrate', rev = '12e08fd25455053e3cedc8b19beb7e77330a5713', default-features = false }
>>>>>>> 74021b47
<|MERGE_RESOLUTION|>--- conflicted
+++ resolved
@@ -1,15 +1,11 @@
 [package]
 name = "fixed-point"
-version = "2.0.0-alpha.7"
+version = "2.0.0-dev"
 authors = ["Joshy Orndorff"]
 edition = "2018"
-<<<<<<< HEAD
 description = "A pallet that demonstrates using fixed point arithmetic on Substrate"
 license = "GPL-3.0-or-later"
-homepage = "https://github.com/substrate-developer-hub/recipes"
 repository = "https://github.com/substrate-developer-hub/recipes"
-documentation = "https://github.com/substrate-developer-hub/recipes"
-#readme = ""
 
 [package.metadata.substrate]
 categories = [
@@ -18,11 +14,7 @@
 	"recipe",
 	"arithmetic",
 ]
-# icon = "path/to/icon.png"
-compatibility_version = "2.0.0-alpha.6"
-=======
-license = "GPL-3.0-or-later"
->>>>>>> 74021b47
+compatibility_version = "2.0.0-dev"
 
 [features]
 default = ['std']
@@ -35,44 +27,6 @@
     'sp-std/std',
 ]
 
-<<<<<<< HEAD
-[dependencies.substrate-fixed]
-git = 'https://github.com/encointer/substrate-fixed.git'
-tag = "v0.5.4+sub_v0.1"
-
-[dependencies.parity-scale-codec]
-default-features = false
-features = ['derive']
-version = '1.3.0'
-
-[dependencies.frame-support]
-default_features = false
-version = '2.0.0-alpha.6'
-
-[dependencies.frame-system]
-default_features = false
-version = '2.0.0-alpha.6'
-
-[dependencies.sp-arithmetic]
-default_features = false
-version = '2.0.0-alpha.6'
-
-[dev-dependencies.sp-core]
-default_features = false
-version = '2.0.0-alpha.6'
-
-[dependencies.sp-runtime]
-default_features = false
-version = '2.0.0-alpha.6'
-
-[dependencies.sp-std]
-default_features = false
-version = '2.0.0-alpha.6'
-
-[dev-dependencies.sp-io]
-default_features = false
-version = '2.0.0-alpha.6'
-=======
 [dependencies]
 substrate-fixed = { git = 'https://github.com/encointer/substrate-fixed.git', tag = "v0.5.4+sub_v0.1" }
 parity-scale-codec = { version = "1.3.0", features = ["derive"], default-features = false }
@@ -84,5 +38,4 @@
 sp-std = { version = '2.0.0-dev', git = 'https://github.com/paritytech/substrate', rev = '12e08fd25455053e3cedc8b19beb7e77330a5713', default-features = false }
 
 [dev-dependencies]
-sp-io = { version = '2.0.0-dev', git = 'https://github.com/paritytech/substrate', rev = '12e08fd25455053e3cedc8b19beb7e77330a5713', default-features = false }
->>>>>>> 74021b47
+sp-io = { version = '2.0.0-dev', git = 'https://github.com/paritytech/substrate', rev = '12e08fd25455053e3cedc8b19beb7e77330a5713', default-features = false }