[package]
name = "fixed-point"
version = "2.0.0-alpha.7"
authors = ["Joshy Orndorff"]
edition = "2018"
license = "GPL-3.0-or-later"

[features]
default = ['std']
std = [
    'parity-scale-codec/std',
    'frame-support/std',
    'frame-system/std',
    'sp-arithmetic/std',
    'sp-runtime/std',
    'sp-std/std',
]

<<<<<<< HEAD
[dependencies.substrate-fixed]
git = 'https://github.com/encointer/substrate-fixed.git'
tag = "v0.5.4+sub_v0.1"

[dependencies.parity-scale-codec]
default-features = false
features = ['derive']
version = '1.0.6'

[dependencies.frame-support]
default_features = false

version = '2.0.0-alpha.5'

[dependencies.frame-system]
default_features = false

version = '2.0.0-alpha.5'

[dependencies.sp-arithmetic]
default_features = false

version = '2.0.0-alpha.5'

[dev-dependencies.sp-core]
default_features = false

version = '2.0.0-alpha.5'

[dependencies.sp-runtime]
default_features = false

version = '2.0.0-alpha.5'

[dependencies.sp-std]
default_features = false

version = '2.0.0-alpha.5'

[dev-dependencies.sp-io]
default_features = false

version = '2.0.0-alpha.5'
=======
[dependencies]
substrate-fixed = { git = 'https://github.com/encointer/substrate-fixed.git', tag = "v0.5.4+sub_v0.1" }
parity-scale-codec = { version = "1.3.0", features = ["derive"], default-features = false }
frame-support = { version = '2.0.0-alpha.7', git = 'https://github.com/paritytech/substrate', rev = '7f73312aa0bf4a4107860141f085e9770ec01b72', default-features = false }
frame-system = { version = '2.0.0-alpha.7', git = 'https://github.com/paritytech/substrate', rev = '7f73312aa0bf4a4107860141f085e9770ec01b72', default-features = false }
sp-runtime = { version = '2.0.0-alpha.7', git = 'https://github.com/paritytech/substrate', rev = '7f73312aa0bf4a4107860141f085e9770ec01b72', default-features = false }
sp-arithmetic = { version = '2.0.0-alpha.7', git = 'https://github.com/paritytech/substrate', rev = '7f73312aa0bf4a4107860141f085e9770ec01b72', default-features = false }
sp-core = { version = '2.0.0-alpha.7', git = 'https://github.com/paritytech/substrate', rev = '7f73312aa0bf4a4107860141f085e9770ec01b72', default-features = false }
sp-std = { version = '2.0.0-alpha.7', git = 'https://github.com/paritytech/substrate', rev = '7f73312aa0bf4a4107860141f085e9770ec01b72', default-features = false }

[dev-dependencies]
sp-io = { version = '2.0.0-alpha.7', git = 'https://github.com/paritytech/substrate', rev = '7f73312aa0bf4a4107860141f085e9770ec01b72', default-features = false }
>>>>>>> 5a19187a
<|MERGE_RESOLUTION|>--- conflicted
+++ resolved
@@ -16,51 +16,6 @@
     'sp-std/std',
 ]
 
-<<<<<<< HEAD
-[dependencies.substrate-fixed]
-git = 'https://github.com/encointer/substrate-fixed.git'
-tag = "v0.5.4+sub_v0.1"
-
-[dependencies.parity-scale-codec]
-default-features = false
-features = ['derive']
-version = '1.0.6'
-
-[dependencies.frame-support]
-default_features = false
-
-version = '2.0.0-alpha.5'
-
-[dependencies.frame-system]
-default_features = false
-
-version = '2.0.0-alpha.5'
-
-[dependencies.sp-arithmetic]
-default_features = false
-
-version = '2.0.0-alpha.5'
-
-[dev-dependencies.sp-core]
-default_features = false
-
-version = '2.0.0-alpha.5'
-
-[dependencies.sp-runtime]
-default_features = false
-
-version = '2.0.0-alpha.5'
-
-[dependencies.sp-std]
-default_features = false
-
-version = '2.0.0-alpha.5'
-
-[dev-dependencies.sp-io]
-default_features = false
-
-version = '2.0.0-alpha.5'
-=======
 [dependencies]
 substrate-fixed = { git = 'https://github.com/encointer/substrate-fixed.git', tag = "v0.5.4+sub_v0.1" }
 parity-scale-codec = { version = "1.3.0", features = ["derive"], default-features = false }
@@ -72,5 +27,4 @@
 sp-std = { version = '2.0.0-alpha.7', git = 'https://github.com/paritytech/substrate', rev = '7f73312aa0bf4a4107860141f085e9770ec01b72', default-features = false }
 
 [dev-dependencies]
-sp-io = { version = '2.0.0-alpha.7', git = 'https://github.com/paritytech/substrate', rev = '7f73312aa0bf4a4107860141f085e9770ec01b72', default-features = false }
->>>>>>> 5a19187a
+sp-io = { version = '2.0.0-alpha.7', git = 'https://github.com/paritytech/substrate', rev = '7f73312aa0bf4a4107860141f085e9770ec01b72', default-features = false }