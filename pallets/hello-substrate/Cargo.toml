--- conflicted
+++ resolved
@@ -14,33 +14,18 @@
 ]
 
 [dependencies]
-<<<<<<< HEAD
-parity-scale-codec = { version = '1.0.6', features = ['derive'], default-features = false}
-frame-support = { version = '2.0.0-alpha.5', default-features = false }
-frame-system = { version = '2.0.0-alpha.5', default-features = false }
-sp-runtime = { version = '2.0.0-alpha.5', default-features = false }
-=======
 parity-scale-codec = { version = '1.3.0', features = ['derive'], default-features = false}
 frame-support = { version = '2.0.0-alpha.6', default-features = false }
 frame-system = { version = '2.0.0-alpha.6', default-features = false }
 sp-runtime = { version = '2.0.0-alpha.6', default-features = false }
->>>>>>> ad4b470d
 
 
 [dev-dependencies.sp-core]
 default_features = false
 
-<<<<<<< HEAD
-version = '2.0.0-alpha.5'
-=======
 version = '2.0.0-alpha.6'
->>>>>>> ad4b470d
 
 [dev-dependencies.sp-io]
 default_features = false
 
-<<<<<<< HEAD
-version = '2.0.0-alpha.5'
-=======
-version = '2.0.0-alpha.6'
->>>>>>> ad4b470d
+version = '2.0.0-alpha.6'