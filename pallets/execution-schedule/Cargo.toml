--- conflicted
+++ resolved
@@ -22,45 +22,24 @@
 [dependencies.frame-support]
 default_features = false
 
-<<<<<<< HEAD
-version = '2.0.0-alpha.5'
-=======
 version = '2.0.0-alpha.6'
->>>>>>> ad4b470d
 
 [dependencies.frame-system]
 default_features = false
 
-<<<<<<< HEAD
-version = '2.0.0-alpha.5'
-=======
 version = '2.0.0-alpha.6'
->>>>>>> ad4b470d
 
 [dependencies.sp-runtime]
 default_features = false
 
-<<<<<<< HEAD
-version = '2.0.0-alpha.5'
-=======
 version = '2.0.0-alpha.6'
->>>>>>> ad4b470d
 
 [dependencies.sp-std]
 default_features = false
 
-<<<<<<< HEAD
-version = '2.0.0-alpha.5'
-
-[dev-dependencies]
-rand = "0.7.2"
-sp-core = { default_features = false, version = '2.0.0-alpha.5' }
-sp-io = { default_features = false, version = '2.0.0-alpha.5' }
-=======
 version = '2.0.0-alpha.6'
 
 [dev-dependencies]
 rand = "0.7.2"
 sp-core = { default_features = false, version = '2.0.0-alpha.6' }
-sp-io = { default_features = false, version = '2.0.0-alpha.6' }
->>>>>>> ad4b470d
+sp-io = { default_features = false, version = '2.0.0-alpha.6' }