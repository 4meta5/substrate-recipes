[package]
name = "currency-imbalances"
version = "2.0.0-alpha.6"
authors = ["4meta5"]
edition = "2018"

[features]
default = ['std']
std = [
    'parity-scale-codec/std',
    'frame-support/std',
    'frame-system/std',
    'sp-runtime/std',
]

[dependencies.parity-scale-codec]
default-features = false
features = ['derive']
version = '1.3.0'

[dependencies.frame-support]
default_features = false
<<<<<<< HEAD

package = 'frame-support'
version = '2.0.0-alpha.5'
=======
version = '2.0.0-alpha.6'
>>>>>>> ad4b470d

[dependencies.frame-system]
default_features = false
<<<<<<< HEAD

package = 'frame-system'
version = '2.0.0-alpha.5'
=======
version = '2.0.0-alpha.6'
>>>>>>> ad4b470d

[dependencies.sp-runtime]
default_features = false
<<<<<<< HEAD

package = 'pallet-balances'
version = '2.0.0-alpha.5'
=======
version = '2.0.0-alpha.6'
>>>>>>> ad4b470d

[dev-dependencies.sp-core]
default_features = false
<<<<<<< HEAD

package = 'sp-runtime'
version = '2.0.0-alpha.5'
=======
version = '2.0.0-alpha.6'
>>>>>>> ad4b470d

[dev-dependencies.sp-io]
default_features = false
<<<<<<< HEAD

package = 'sp-core'
version = '2.0.0-alpha.5'

[dev-dependencies.runtime-io]
default_features = false

package = 'sp-io'
version = '2.0.0-alpha.5'
=======
version = '2.0.0-alpha.6'
>>>>>>> ad4b470d
<|MERGE_RESOLUTION|>--- conflicted
+++ resolved
@@ -20,56 +20,20 @@
 
 [dependencies.frame-support]
 default_features = false
-<<<<<<< HEAD
-
-package = 'frame-support'
-version = '2.0.0-alpha.5'
-=======
 version = '2.0.0-alpha.6'
->>>>>>> ad4b470d
 
 [dependencies.frame-system]
 default_features = false
-<<<<<<< HEAD
-
-package = 'frame-system'
-version = '2.0.0-alpha.5'
-=======
 version = '2.0.0-alpha.6'
->>>>>>> ad4b470d
 
 [dependencies.sp-runtime]
 default_features = false
-<<<<<<< HEAD
-
-package = 'pallet-balances'
-version = '2.0.0-alpha.5'
-=======
 version = '2.0.0-alpha.6'
->>>>>>> ad4b470d
 
 [dev-dependencies.sp-core]
 default_features = false
-<<<<<<< HEAD
-
-package = 'sp-runtime'
-version = '2.0.0-alpha.5'
-=======
 version = '2.0.0-alpha.6'
->>>>>>> ad4b470d
 
 [dev-dependencies.sp-io]
 default_features = false
-<<<<<<< HEAD
-
-package = 'sp-core'
-version = '2.0.0-alpha.5'
-
-[dev-dependencies.runtime-io]
-default_features = false
-
-package = 'sp-io'
-version = '2.0.0-alpha.5'
-=======
-version = '2.0.0-alpha.6'
->>>>>>> ad4b470d
+version = '2.0.0-alpha.6'