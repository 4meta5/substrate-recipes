[package]
name = "storage-cache"
version = "2.0.0-alpha.6"
authors = ["4meta5"]
edition = "2018"

[dependencies]
# external dependencies
parity-scale-codec = { default-features = false, features = ['derive'], version = '1.3.0' }

# Substrate pallet/frame dependencies
<<<<<<< HEAD
support = { package = 'frame-support', version = '2.0.0-alpha.5', default_features = false }
system = { package = 'frame-system', version = '2.0.0-alpha.5', default_features = false }
sp-runtime = { version = '2.0.0-alpha.5', default_features = false }
sp-std = { version = '2.0.0-alpha.5', default_features = false }

[dev-dependencies]
sp-core = { version = '2.0.0-alpha.5', default_features = false }
sp-io = { version = '2.0.0-alpha.5', default_features = false }
=======
frame-support = { package = 'frame-support', version = '2.0.0-alpha.6', default_features = false }
frame-system = { package = 'frame-system', version = '2.0.0-alpha.6', default_features = false }
sp-runtime = { version = '2.0.0-alpha.6', default_features = false }
sp-std = { version = '2.0.0-alpha.6', default_features = false }

[dev-dependencies]
sp-core = { version = '2.0.0-alpha.6', default_features = false }
sp-io = { version = '2.0.0-alpha.6', default_features = false }
>>>>>>> ad4b470d

[features]
default = ['std']
std = [
	'parity-scale-codec/std',
	'frame-support/std',
	'frame-system/std',
	'sp-runtime/std',
]<|MERGE_RESOLUTION|>--- conflicted
+++ resolved
@@ -9,16 +9,6 @@
 parity-scale-codec = { default-features = false, features = ['derive'], version = '1.3.0' }
 
 # Substrate pallet/frame dependencies
-<<<<<<< HEAD
-support = { package = 'frame-support', version = '2.0.0-alpha.5', default_features = false }
-system = { package = 'frame-system', version = '2.0.0-alpha.5', default_features = false }
-sp-runtime = { version = '2.0.0-alpha.5', default_features = false }
-sp-std = { version = '2.0.0-alpha.5', default_features = false }
-
-[dev-dependencies]
-sp-core = { version = '2.0.0-alpha.5', default_features = false }
-sp-io = { version = '2.0.0-alpha.5', default_features = false }
-=======
 frame-support = { package = 'frame-support', version = '2.0.0-alpha.6', default_features = false }
 frame-system = { package = 'frame-system', version = '2.0.0-alpha.6', default_features = false }
 sp-runtime = { version = '2.0.0-alpha.6', default_features = false }
@@ -27,7 +17,6 @@
 [dev-dependencies]
 sp-core = { version = '2.0.0-alpha.6', default_features = false }
 sp-io = { version = '2.0.0-alpha.6', default_features = false }
->>>>>>> ad4b470d
 
 [features]
 default = ['std']
