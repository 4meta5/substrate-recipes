--- conflicted
+++ resolved
@@ -9,16 +9,6 @@
 parity-scale-codec = { default-features = false, features = ['derive'], version = '1.1.0' }
 
 # Substrate pallet/frame dependencies
-<<<<<<< HEAD
-support = { package = 'frame-support', git = 'https://github.com/paritytech/substrate.git', tag = 'v2.0.0-alpha.1', default_features = false }
-system = { package = 'frame-system', git = 'https://github.com/paritytech/substrate.git', tag = 'v2.0.0-alpha.1', default_features = false }
-sp-runtime = { git = 'https://github.com/paritytech/substrate.git', tag = 'v2.0.0-alpha.1', default_features = false }
-sp-std = { git = 'https://github.com/paritytech/substrate.git', tag = 'v2.0.0-alpha.1', default_features = false }
-
-[dev-dependencies]
-sp-core = { git = 'https://github.com/paritytech/substrate.git', tag = 'v2.0.0-alpha.1', default_features = false }
-sp-io = { git = 'https://github.com/paritytech/substrate.git', tag = 'v2.0.0-alpha.1', default_features = false }
-=======
 support = { package = 'frame-support', git = 'https://github.com/paritytech/substrate.git', tag = 'v2.0.0-alpha.3', default_features = false }
 system = { package = 'frame-system', git = 'https://github.com/paritytech/substrate.git', tag = 'v2.0.0-alpha.3', default_features = false }
 sp-runtime = { git = 'https://github.com/paritytech/substrate.git', tag = 'v2.0.0-alpha.3', default_features = false }
@@ -27,7 +17,6 @@
 [dev-dependencies]
 sp-core = { git = 'https://github.com/paritytech/substrate.git', tag = 'v2.0.0-alpha.3', default_features = false }
 sp-io = { git = 'https://github.com/paritytech/substrate.git', tag = 'v2.0.0-alpha.3', default_features = false }
->>>>>>> fc4c625a
 
 [features]
 default = ['std']
