--- conflicted
+++ resolved
@@ -15,20 +15,10 @@
 
 [dependencies]
 parity-scale-codec = { default-features = false, features = ['derive'], version = '1.0.6' }
-<<<<<<< HEAD
-frame-support = { git = 'https://github.com/paritytech/substrate.git', tag = 'v2.0.0-alpha.1',  default_features = false }
-frame-system  = { git = 'https://github.com/paritytech/substrate.git', tag = 'v2.0.0-alpha.1',  default_features = false }
-sp-runtime = { git = 'https://github.com/paritytech/substrate.git', tag = 'v2.0.0-alpha.1',  default_features = false }
-
-[dev-dependencies]
-sp-core = { tag = 'v2.0.0-alpha.1', git = "https://github.com/paritytech/substrate.git", default_features = false }
-sp-io = { tag = 'v2.0.0-alpha.1', git = "https://github.com/paritytech/substrate.git", default_features = false }
-=======
 frame-support = { git = 'https://github.com/paritytech/substrate.git', tag = 'v2.0.0-alpha.3',  default_features = false }
 frame-system  = { git = 'https://github.com/paritytech/substrate.git', tag = 'v2.0.0-alpha.3',  default_features = false }
 sp-runtime = { git = 'https://github.com/paritytech/substrate.git', tag = 'v2.0.0-alpha.3',  default_features = false }
 
 [dev-dependencies]
 sp-core = { tag = 'v2.0.0-alpha.3', git = "https://github.com/paritytech/substrate.git", default_features = false }
-sp-io = { tag = 'v2.0.0-alpha.3', git = "https://github.com/paritytech/substrate.git", default_features = false }
->>>>>>> fc4c625a
+sp-io = { tag = 'v2.0.0-alpha.3', git = "https://github.com/paritytech/substrate.git", default_features = false }