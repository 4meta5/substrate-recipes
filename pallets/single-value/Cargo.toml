--- conflicted
+++ resolved
@@ -1,14 +1,8 @@
 [package]
 name = "single-value"
-<<<<<<< HEAD
-version = "2.0.0-rc3"
-repository = 'https://github.com/substrate-developer-hub/recipes'
-authors = ["4meta5"]
-=======
 version = "2.0.0-rc4"
 repository = 'https://github.com/substrate-developer-hub/recipes'
 authors = ['Substrate DevHub <https://github.com/substrate-developer-hub>']
->>>>>>> 8b05b9f6
 edition = "2018"
 license = "GPL-3.0-or-later"
 description = "A pallet that demonstrates storing values in Substrate storage"
@@ -19,11 +13,7 @@
 	"tutorial",
 	"recipe",
 ]
-<<<<<<< HEAD
-compatibility_version = "2.0.0-rc3"
-=======
 compatibility_version = "2.0.0-rc4"
->>>>>>> 8b05b9f6
 
 [features]
 default = ['std']
@@ -36,20 +26,10 @@
 
 [dependencies]
 parity-scale-codec = { default-features = false, features = ['derive'], version = '1.3.0' }
-<<<<<<< HEAD
-frame-support = { version = '2.0.0-rc3', default-features = false }
-frame-system  = { version = '2.0.0-rc3', default-features = false }
-sp-runtime = { version = '2.0.0-rc3', default-features = false }
-
-[dev-dependencies]
-sp-core = { version = '2.0.0-rc3', default-features = false }
-sp-io = { version = '2.0.0-rc3', default-features = false }
-=======
 frame-support = { version = '2.0.0-rc4', default-features = false }
 frame-system  = { version = '2.0.0-rc4', default-features = false }
 sp-runtime = { version = '2.0.0-rc4', default-features = false }
 
 [dev-dependencies]
 sp-core = { version = '2.0.0-rc4', default-features = false }
-sp-io = { version = '2.0.0-rc4', default-features = false }
->>>>>>> 8b05b9f6
+sp-io = { version = '2.0.0-rc4', default-features = false }