[package]
name = "single-value"
version = "0.1.0"
authors = ["4meta5"]
edition = "2018"

[features]
default = ['std']
std = [
    'parity-scale-codec/std',
    'frame-support/std',
    'frame-system/std',
    'sp-runtime/std',
]

[dependencies]
<<<<<<< HEAD
parity-scale-codec = { default-features = false, features = ['derive'], version = '1.0.6' }
=======
parity-scale-codec = { default-features = false, features = ['derive'], version = '1.3.0' }
>>>>>>> 0a4bddb0
frame-support = { version = '2.0.0-alpha.5',  default_features = false }
frame-system  = { version = '2.0.0-alpha.5',  default_features = false }
sp-runtime = { version = '2.0.0-alpha.5',  default_features = false }

[dev-dependencies]
sp-core = { version = '2.0.0-alpha.5', default_features = false }
sp-io = { version = '2.0.0-alpha.5', default_features = false }<|MERGE_RESOLUTION|>--- conflicted
+++ resolved
@@ -14,11 +14,7 @@
 ]
 
 [dependencies]
-<<<<<<< HEAD
-parity-scale-codec = { default-features = false, features = ['derive'], version = '1.0.6' }
-=======
 parity-scale-codec = { default-features = false, features = ['derive'], version = '1.3.0' }
->>>>>>> 0a4bddb0
 frame-support = { version = '2.0.0-alpha.5',  default_features = false }
 frame-system  = { version = '2.0.0-alpha.5',  default_features = false }
 sp-runtime = { version = '2.0.0-alpha.5',  default_features = false }
