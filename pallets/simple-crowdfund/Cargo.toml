--- conflicted
+++ resolved
@@ -26,65 +26,37 @@
 default_features = false
 
 package = 'frame-support'
-<<<<<<< HEAD
-version = '2.0.0-alpha.5'
-=======
 version = '2.0.0-alpha.6'
->>>>>>> ad4b470d
 
 [dependencies.system]
 default_features = false
 
 package = 'frame-system'
-<<<<<<< HEAD
-version = '2.0.0-alpha.5'
-=======
 version = '2.0.0-alpha.6'
->>>>>>> ad4b470d
 
 [dependencies.sp-storage]
 default_features = false
 
-<<<<<<< HEAD
-version = '2.0.0-alpha.5'
-=======
 version = '2.0.0-alpha.6'
->>>>>>> ad4b470d
 
 [dependencies.balances]
 default_features = false
 
 package = 'pallet-balances'
-<<<<<<< HEAD
-version = '2.0.0-alpha.5'
-=======
 version = '2.0.0-alpha.6'
->>>>>>> ad4b470d
 
 [dependencies.sp-runtime]
 default_features = false
 
-<<<<<<< HEAD
-version = '2.0.0-alpha.5'
-=======
 version = '2.0.0-alpha.6'
->>>>>>> ad4b470d
 
 [dependencies.rstd]
 default_features = false
 
 package = 'sp-std'
-<<<<<<< HEAD
-version = '2.0.0-alpha.5'
-=======
 version = '2.0.0-alpha.6'
->>>>>>> ad4b470d
 
 [dependencies.sp-core]
 default_features = false
 
-<<<<<<< HEAD
-version = '2.0.0-alpha.5'
-=======
-version = '2.0.0-alpha.6'
->>>>>>> ad4b470d
+version = '2.0.0-alpha.6'