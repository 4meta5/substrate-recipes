use super::*;

use frame_support::{
	assert_noop, assert_ok, impl_outer_origin, parameter_types,
	traits::{OnFinalize, OnInitialize},
};
use sp_core::H256;
// The testing primitives are very useful for avoiding having to work with signatures
// or public keys. `u64` is used as the `AccountId` and no `Signature`s are requried.
use sp_runtime::{
	testing::Header,
	traits::{BlakeTwo256, IdentityLookup},
	Perbill, Percent, Permill,
};

impl_outer_origin! {
	pub enum Origin for Test {}
}

// For testing the module, we construct most of a mock runtime. This means
// first constructing a configuration type (`Test`) which `impl`s each of the
// configuration traits of modules we want to use.
#[derive(Clone, Eq, PartialEq)]
pub struct Test;
parameter_types! {
	pub const BlockHashCount: u32 = 250;
	pub const MaximumBlockWeight: u32 = 4 * 1024 * 1024;
	pub const MaximumBlockLength: u32 = 4 * 1024 * 1024;
	pub const AvailableBlockRatio: Perbill = Perbill::from_percent(75);
}
impl system::Trait for Test {
<<<<<<< HEAD
=======
	type BaseCallFilter = ();
>>>>>>> 8b05b9f6
	type Origin = Origin;
	type Index = u64;
	type Call = ();
	type BlockNumber = u64;
	type Hash = H256;
	type Hashing = BlakeTwo256;
	type AccountId = u64;
	type Lookup = IdentityLookup<Self::AccountId>;
	type Header = Header;
	type Event = ();
	type BlockHashCount = BlockHashCount;
	type MaximumBlockWeight = MaximumBlockWeight;
	type DbWeight = ();
	type BlockExecutionWeight = ();
	type ExtrinsicBaseWeight = ();
	type MaximumExtrinsicWeight = MaximumBlockWeight;
	type MaximumBlockLength = MaximumBlockLength;
	type AvailableBlockRatio = AvailableBlockRatio;
	type Version = ();
	type ModuleToIndex = ();
	type AccountData = balances::AccountData<u64>;
	type OnNewAccount = ();
	type OnKilledAccount = ();
}
parameter_types! {
	pub const ExistentialDeposit: u64 = 1;
}
impl balances::Trait for Test {
	type Balance = u64;
	type Event = ();
	type DustRemoval = ();
	type ExistentialDeposit = ExistentialDeposit;
	type AccountStore = System;
}

parameter_types! {
	pub const ProposalBond: Permill = Permill::from_percent(5);
	pub const ProposalBondMinimum: u64 = 1;
	pub const SpendPeriod: u64 = 2;
	pub const Burn: Permill = Permill::from_percent(50);
	pub const TipCountdown: u64 = 1;
	pub const TipFindersFee: Percent = Percent::from_percent(20);
	pub const TipReportDepositBase: u64 = 1;
	pub const TipReportDepositPerByte: u64 = 1;
	pub const TreasuryModuleId: ModuleId = ModuleId(*b"py/trsry");
}

parameter_types! {
	pub const SubmissionDeposit: u64 = 1;
	pub const MinContribution: u64 = 10;
	pub const RetirementPeriod: u64 = 5;
}
impl Trait for Test {
	type Event = ();
	type Currency = Balances;
	type SubmissionDeposit = SubmissionDeposit;
	type MinContribution = MinContribution;
	type RetirementPeriod = RetirementPeriod;
}

type System = system::Module<Test>;
type Balances = balances::Module<Test>;
type Crowdfund = Module<Test>;
use balances::Error as BalancesError;

// This function basically just builds a genesis storage key/value store according to
// our desired mockup.
fn new_test_ext() -> sp_io::TestExternalities {
	let mut t = system::GenesisConfig::default()
		.build_storage::<Test>()
		.unwrap();
	balances::GenesisConfig::<Test> {
		balances: vec![(1, 1000), (2, 2000), (3, 3000), (4, 4000)],
	}
	.assimilate_storage(&mut t)
	.unwrap();
	t.into()
}

fn run_to_block(n: u64) {
	while System::block_number() < n {
		Crowdfund::on_finalize(System::block_number());
		Balances::on_finalize(System::block_number());
		System::on_finalize(System::block_number());
		System::set_block_number(System::block_number() + 1);
		System::on_initialize(System::block_number());
		Balances::on_initialize(System::block_number());
		Crowdfund::on_initialize(System::block_number());
	}
}

#[test]
fn basic_setup_works() {
	new_test_ext().execute_with(|| {
		assert_eq!(System::block_number(), 0);
		assert_eq!(Crowdfund::fund_count(), 0);
		assert_eq!(Crowdfund::funds(0), None);
		assert_eq!(Crowdfund::contribution_get(0, &1), 0);
	});
}

#[test]
fn create_works() {
	new_test_ext().execute_with(|| {
		// Now try to create a crowdfund campaign
		assert_ok!(Crowdfund::create(Origin::signed(1), 2, 1000, 9));
		assert_eq!(Crowdfund::fund_count(), 1);
		// This is what the initial `fund_info` should look like
		let fund_info = FundInfo {
			beneficiary: 2,
			deposit: 1,
			raised: 0,
			// 5 blocks length + 3 block ending period + 1 starting block
			end: 9,
			goal: 1000,
		};
		assert_eq!(Crowdfund::funds(0), Some(fund_info));
		// User has deposit removed from their free balance
		assert_eq!(Balances::free_balance(1), 999);
		// Deposit is placed in crowdfund free balance
		assert_eq!(Balances::free_balance(Crowdfund::fund_account_id(0)), 1);
	});
}

#[test]
fn create_handles_insufficient_balance() {
	new_test_ext().execute_with(|| {
		assert_noop!(
			Crowdfund::create(Origin::signed(1337), 2, 1000, 9),
			BalancesError::<Test, _>::InsufficientBalance
		);
	});
}

#[test]
fn contribute_works() {
	new_test_ext().execute_with(|| {
		// Set up a crowdfund
		assert_ok!(Crowdfund::create(Origin::signed(1), 2, 1000, 9));
		assert_eq!(Balances::free_balance(1), 999);
		assert_eq!(Balances::free_balance(Crowdfund::fund_account_id(0)), 1);

		// No contributions yet
		assert_eq!(Crowdfund::contribution_get(0, &1), 0);

		// User 1 contributes to their own crowdfund
		assert_ok!(Crowdfund::contribute(Origin::signed(1), 0, 49));
		// User 1 has spent some funds to do this, transfer fees **are** taken
		assert_eq!(Balances::free_balance(1), 950);
		// Contributions are stored in the trie
		assert_eq!(Crowdfund::contribution_get(0, &1), 49);
		// Contributions appear in free balance of crowdfund
		assert_eq!(Balances::free_balance(Crowdfund::fund_account_id(0)), 50);
		// Last contribution time recorded
		assert_eq!(Crowdfund::funds(0).unwrap().raised, 49);
	});
}

#[test]
fn contribute_handles_basic_errors() {
	new_test_ext().execute_with(|| {
		// Cannot contribute to non-existing fund
		assert_noop!(
			Crowdfund::contribute(Origin::signed(1), 0, 49),
			Error::<Test>::InvalidIndex
		);
		// Cannot contribute below minimum contribution
		assert_noop!(
			Crowdfund::contribute(Origin::signed(1), 0, 9),
			Error::<Test>::ContributionTooSmall
		);

		// Set up a crowdfund
		assert_ok!(Crowdfund::create(Origin::signed(1), 2, 1000, 9));
		assert_ok!(Crowdfund::contribute(Origin::signed(1), 0, 101));

		// Move past end date
		run_to_block(10);

		// Cannot contribute to ended fund
		assert_noop!(
			Crowdfund::contribute(Origin::signed(1), 0, 49),
			Error::<Test>::ContributionPeriodOver
		);
	});
}

#[test]
fn withdraw_works() {
	new_test_ext().execute_with(|| {
		// Set up a crowdfund
		assert_ok!(Crowdfund::create(Origin::signed(1), 2, 1000, 9));
		// Transfer fees are taken here
		assert_ok!(Crowdfund::contribute(Origin::signed(1), 0, 100));
		assert_ok!(Crowdfund::contribute(Origin::signed(2), 0, 200));
		assert_ok!(Crowdfund::contribute(Origin::signed(3), 0, 300));

		// Skip all the way to the end
		// Crowdfund is unsuccessful 100 + 200 + 300 < 1000
		run_to_block(50);

		// User can withdraw their full balance without fees
		assert_ok!(Crowdfund::withdraw(Origin::signed(1), 0));
		assert_eq!(Balances::free_balance(1), 999);

		assert_ok!(Crowdfund::withdraw(Origin::signed(2), 0));
		assert_eq!(Balances::free_balance(2), 2000);

		assert_ok!(Crowdfund::withdraw(Origin::signed(3), 0));
		assert_eq!(Balances::free_balance(3), 3000);
	});
}

#[test]
fn withdraw_handles_basic_errors() {
	new_test_ext().execute_with(|| {
		// Set up a crowdfund
		assert_ok!(Crowdfund::create(Origin::signed(1), 2, 1000, 9));
		// Transfer fee is taken here
		assert_ok!(Crowdfund::contribute(Origin::signed(1), 0, 49));
		assert_eq!(Balances::free_balance(1), 950);

		run_to_block(5);

		// Cannot withdraw before fund ends
		assert_noop!(
			Crowdfund::withdraw(Origin::signed(1), 0),
			Error::<Test>::FundStillActive
		);

		// Skip to the retirement period
		// Crowdfund is unsuccessful 100 + 200 + 300 < 1000
		run_to_block(10);

		// Cannot withdraw if they did not contribute
		assert_noop!(
			Crowdfund::withdraw(Origin::signed(2), 0),
			Error::<Test>::NoContribution
		);
		// Cannot withdraw from a non-existent fund
		assert_noop!(
			Crowdfund::withdraw(Origin::signed(1), 1),
			Error::<Test>::InvalidIndex
		);
	});
}

#[test]
fn dissolve_works() {
	new_test_ext().execute_with(|| {
		// Set up a crowdfund
		assert_ok!(Crowdfund::create(Origin::signed(1), 2, 1000, 9));
		// Transfer fee is taken here
		assert_ok!(Crowdfund::contribute(Origin::signed(1), 0, 100));
		assert_ok!(Crowdfund::contribute(Origin::signed(2), 0, 200));
		assert_ok!(Crowdfund::contribute(Origin::signed(3), 0, 300));

		// Skip all the way to the end
		// Crowdfund is unsuccessful 100 + 200 + 300 < 1000
		run_to_block(50);

		// Check initiator's balance.
		assert_eq!(Balances::free_balance(1), 899);
		// Check current funds (contributions + deposit)
		assert_eq!(Balances::free_balance(Crowdfund::fund_account_id(0)), 601);

		// Account 7 dissolves the crowdfund claiming the remaining funds
		assert_ok!(Crowdfund::dissolve(Origin::signed(7), 0));

		// Fund account is emptied
		assert_eq!(Balances::free_balance(Crowdfund::fund_account_id(0)), 0);
		// Dissolver account is rewarded
		assert_eq!(Balances::free_balance(7), 601);

		// Storage trie is removed
		assert_eq!(Crowdfund::contribution_get(0, &0), 0);
		// Fund storage is removed
		assert_eq!(Crowdfund::funds(0), None);
	});
}

#[test]
fn dissolve_handles_basic_errors() {
	new_test_ext().execute_with(|| {
		// Set up a crowdfund
		assert_ok!(Crowdfund::create(Origin::signed(1), 2, 1000, 9));
		// Transfer fee is taken here
		assert_ok!(Crowdfund::contribute(Origin::signed(1), 0, 100));
		assert_ok!(Crowdfund::contribute(Origin::signed(2), 0, 200));
		assert_ok!(Crowdfund::contribute(Origin::signed(3), 0, 300));

		// Cannot dissolve an invalid fund index
		assert_noop!(
			Crowdfund::dissolve(Origin::signed(1), 1),
			Error::<Test>::InvalidIndex
		);
		// Cannot dissolve an active fund
		assert_noop!(
			Crowdfund::dissolve(Origin::signed(1), 0),
			Error::<Test>::FundNotRetired
		);

		run_to_block(10);

		// Cannot disolve an ended but not yet retired fund
		assert_noop!(
			Crowdfund::dissolve(Origin::signed(1), 0),
			Error::<Test>::FundNotRetired
		);
	});
}

#[test]
fn dispense_works() {
	new_test_ext().execute_with(|| {
		// Set up a crowdfund
		assert_ok!(Crowdfund::create(Origin::signed(1), 20, 1000, 9));
		// Transfer fee is taken here
		assert_ok!(Crowdfund::contribute(Origin::signed(1), 0, 100));
		assert_ok!(Crowdfund::contribute(Origin::signed(2), 0, 200));
		assert_ok!(Crowdfund::contribute(Origin::signed(3), 0, 300));
		assert_ok!(Crowdfund::contribute(Origin::signed(3), 0, 400));

		// Skip to the retirement period
		// Crowdfund is successful 100 + 200 + 300 + 400  >= 1000
		run_to_block(10);

		// Check initiator's balance.
		assert_eq!(Balances::free_balance(1), 899);
		// Check current funds (contributions + deposit)
		assert_eq!(Balances::free_balance(Crowdfund::fund_account_id(0)), 1001);

		// Account 7 dispenses the crowdfund
		assert_ok!(Crowdfund::dispense(Origin::signed(7), 0));

		// Fund account is emptied
		assert_eq!(Balances::free_balance(Crowdfund::fund_account_id(0)), 0);
		// Beneficiary account is funded
		assert_eq!(Balances::free_balance(20), 1000);
		// Dispensor account is rewarded deposit
		assert_eq!(Balances::free_balance(7), 1);

		// Storage trie is removed
		assert_eq!(Crowdfund::contribution_get(0, &0), 0);
		// Fund storage is removed
		assert_eq!(Crowdfund::funds(0), None);
	});
}

#[test]
fn dispense_handles_basic_errors() {
	new_test_ext().execute_with(|| {
		// Set up a crowdfund
		assert_ok!(Crowdfund::create(Origin::signed(1), 2, 1000, 9));
		// Transfer fee is taken here
		assert_ok!(Crowdfund::contribute(Origin::signed(1), 0, 100));
		assert_ok!(Crowdfund::contribute(Origin::signed(2), 0, 200));
		assert_ok!(Crowdfund::contribute(Origin::signed(3), 0, 300));

		// Cannot dispense an invalid fund index
		assert_noop!(
			Crowdfund::dispense(Origin::signed(1), 1),
			Error::<Test>::InvalidIndex
		);
		// Cannot dispense an active fund
		assert_noop!(
			Crowdfund::dispense(Origin::signed(1), 0),
			Error::<Test>::FundStillActive
		);

		// Skip to the retirement period
		// Crowdfund is unsuccessful 100 + 200 + 300 < 1000
		run_to_block(10);

		// Cannot disopens an ended but unsuccessful fund
		assert_noop!(
			Crowdfund::dispense(Origin::signed(1), 0),
			Error::<Test>::UnsuccessfulFund
		);
	});
}<|MERGE_RESOLUTION|>--- conflicted
+++ resolved
@@ -29,10 +29,7 @@
 	pub const AvailableBlockRatio: Perbill = Perbill::from_percent(75);
 }
 impl system::Trait for Test {
-<<<<<<< HEAD
-=======
 	type BaseCallFilter = ();
->>>>>>> 8b05b9f6
 	type Origin = Origin;
 	type Index = u64;
 	type Call = ();
