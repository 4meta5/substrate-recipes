[package]
name = "offchain-demo"
version = "2.0.0-alpha.6"
authors = ["Parity Technologies <admin@parity.io>"]
edition = "2018"
homepage = "https://substrate.dev/recipes/"
repository = "https://github.com/substrate-developer-hub/recipes/"

[dependencies]
# external dependencies
codec = { package = "parity-scale-codec", version = "1.3.0", default-features = false }
parking_lot = "0.10.0"
serde = { version = "1.0.101", optional = true }
serde_json = { version = "1.0.46", default-features = false, features = ["alloc"] }

# Substrate dependencies
<<<<<<< HEAD
frame-support = { package = "frame-support", default-features = false, version = '2.0.0-alpha.5' }
frame-system = { package = "frame-system", default-features = false, version = '2.0.0-alpha.5' }
sp-core = { default-features = false, version = '2.0.0-alpha.5' }
sp-io = { default-features = false, version = '2.0.0-alpha.5' }
sp-runtime = { default-features = false, version = '2.0.0-alpha.5' }
sp-std = { default-features = false, version = '2.0.0-alpha.5' }
=======
frame-support = { package = "frame-support", default-features = false, version = '2.0.0-alpha.6' }
frame-system = { package = "frame-system", default-features = false, version = '2.0.0-alpha.6' }
sp-core = { default-features = false, version = '2.0.0-alpha.6' }
sp-io = { default-features = false, version = '2.0.0-alpha.6' }
sp-runtime = { default-features = false, version = '2.0.0-alpha.6' }
sp-std = { default-features = false, version = '2.0.0-alpha.6' }
>>>>>>> ad4b470d

[features]
default = ['std']
std = [
	'codec/std',
	'serde/std',
	'frame-support/std',
	'frame-system/std',
	'sp-io/std',
	'sp-runtime/std',
	'sp-std/std'
]<|MERGE_RESOLUTION|>--- conflicted
+++ resolved
@@ -14,21 +14,12 @@
 serde_json = { version = "1.0.46", default-features = false, features = ["alloc"] }
 
 # Substrate dependencies
-<<<<<<< HEAD
-frame-support = { package = "frame-support", default-features = false, version = '2.0.0-alpha.5' }
-frame-system = { package = "frame-system", default-features = false, version = '2.0.0-alpha.5' }
-sp-core = { default-features = false, version = '2.0.0-alpha.5' }
-sp-io = { default-features = false, version = '2.0.0-alpha.5' }
-sp-runtime = { default-features = false, version = '2.0.0-alpha.5' }
-sp-std = { default-features = false, version = '2.0.0-alpha.5' }
-=======
 frame-support = { package = "frame-support", default-features = false, version = '2.0.0-alpha.6' }
 frame-system = { package = "frame-system", default-features = false, version = '2.0.0-alpha.6' }
 sp-core = { default-features = false, version = '2.0.0-alpha.6' }
 sp-io = { default-features = false, version = '2.0.0-alpha.6' }
 sp-runtime = { default-features = false, version = '2.0.0-alpha.6' }
 sp-std = { default-features = false, version = '2.0.0-alpha.6' }
->>>>>>> ad4b470d
 
 [features]
 default = ['std']
