[package]
name = "vec-set"
version = "0.1.0"
authors = ["4meta5"]
edition = "2018"

[features]
default = ['std']
std = [
    'parity-scale-codec/std',
    'frame-support/std',
    'frame-system/std',
    'sp-runtime/std',
]

[dependencies.parity-scale-codec]
default-features = false
features = ['derive']
version = '1.3.0'

[dependencies.frame-support]
default_features = false
<<<<<<< HEAD

package = 'frame-support'
=======
>>>>>>> 0a4bddb0
version = '2.0.0-alpha.5'

[dependencies.frame-system]
default_features = false
<<<<<<< HEAD

package = 'frame-system'
=======
>>>>>>> 0a4bddb0
version = '2.0.0-alpha.5'

[dependencies.sp-runtime]
default_features = false
<<<<<<< HEAD

package = 'sp-runtime'
=======
>>>>>>> 0a4bddb0
version = '2.0.0-alpha.5'

[dependencies.sp-std]
default_features = false
<<<<<<< HEAD

package = 'sp-std'
=======
>>>>>>> 0a4bddb0
version = '2.0.0-alpha.5'

[dev-dependencies.sp-core]
default_features = false
<<<<<<< HEAD

package = 'sp-core'
=======
>>>>>>> 0a4bddb0
version = '2.0.0-alpha.5'

[dev-dependencies.sp-io]
default_features = false
<<<<<<< HEAD

package = 'sp-io'
=======
>>>>>>> 0a4bddb0
version = '2.0.0-alpha.5'<|MERGE_RESOLUTION|>--- conflicted
+++ resolved
@@ -20,54 +20,24 @@
 
 [dependencies.frame-support]
 default_features = false
-<<<<<<< HEAD
-
-package = 'frame-support'
-=======
->>>>>>> 0a4bddb0
 version = '2.0.0-alpha.5'
 
 [dependencies.frame-system]
 default_features = false
-<<<<<<< HEAD
-
-package = 'frame-system'
-=======
->>>>>>> 0a4bddb0
 version = '2.0.0-alpha.5'
 
 [dependencies.sp-runtime]
 default_features = false
-<<<<<<< HEAD
-
-package = 'sp-runtime'
-=======
->>>>>>> 0a4bddb0
 version = '2.0.0-alpha.5'
 
 [dependencies.sp-std]
 default_features = false
-<<<<<<< HEAD
-
-package = 'sp-std'
-=======
->>>>>>> 0a4bddb0
 version = '2.0.0-alpha.5'
 
 [dev-dependencies.sp-core]
 default_features = false
-<<<<<<< HEAD
-
-package = 'sp-core'
-=======
->>>>>>> 0a4bddb0
 version = '2.0.0-alpha.5'
 
 [dev-dependencies.sp-io]
 default_features = false
-<<<<<<< HEAD
-
-package = 'sp-io'
-=======
->>>>>>> 0a4bddb0
 version = '2.0.0-alpha.5'