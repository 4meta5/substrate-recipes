--- conflicted
+++ resolved
@@ -19,11 +19,7 @@
 
 decl_error! {
 	pub enum Error for Module<T: Trait> {
-<<<<<<< HEAD
-		/// Thirteen is unlucky and prohibitted
-=======
 		/// Thirteen is unlucky and prohibited
->>>>>>> 074755f6
 		UnluckyThirteen,
 		/// Sum would have overflowed if we had added
 		SumTooLarge,
