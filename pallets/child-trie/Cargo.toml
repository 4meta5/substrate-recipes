--- conflicted
+++ resolved
@@ -21,50 +21,28 @@
 
 [dependencies.frame-support]
 default_features = false
-<<<<<<< HEAD
-
-package = 'frame-support'
-version = '2.0.0-alpha.5'
-=======
 version = '2.0.0-alpha.6'
->>>>>>> ad4b470d
 
 [dependencies.system]
 default_features = false
 
 package = 'frame-system'
-<<<<<<< HEAD
-version = '2.0.0-alpha.5'
-=======
 version = '2.0.0-alpha.6'
->>>>>>> ad4b470d
 
 [dependencies.runtime-primitives]
 default_features = false
 
 package = 'sp-runtime'
-<<<<<<< HEAD
-version = '2.0.0-alpha.5'
-=======
 version = '2.0.0-alpha.6'
->>>>>>> ad4b470d
 
 [dependencies.rstd]
 default_features = false
 
 package = 'sp-std'
-<<<<<<< HEAD
-version = '2.0.0-alpha.5'
-=======
 version = '2.0.0-alpha.6'
->>>>>>> ad4b470d
 
 [dependencies.primitives]
 default_features = false
 
 package = 'sp-core'
-<<<<<<< HEAD
-version = '2.0.0-alpha.5'
-=======
-version = '2.0.0-alpha.6'
->>>>>>> ad4b470d
+version = '2.0.0-alpha.6'