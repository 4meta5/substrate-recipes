[package]
name = "default-instance"
version = "2.0.0-alpha.7"
authors = ["Joshy"]
edition = "2018"
license = "GPL-3.0-or-later"

[features]
default = ['std']
std = [
    'parity-scale-codec/std',
    'frame-support/std',
    'frame-system/std',
    'sp-runtime/std',
]

[dependencies]
parity-scale-codec = { default-features = false, features = ['derive'], version = '1.3.0' }
<<<<<<< HEAD
frame-support = { default_features = false, version = '2.0.0-alpha.5' }
frame-system = { default_features = false, version = '2.0.0-alpha.5' }
sp-runtime = { default_features = false, version = '2.0.0-alpha.5' }
sp-core = { default_features = false, version = '2.0.0-alpha.5' }

[dev-dependencies]
sp-io = { default_features = false, version = '2.0.0-alpha.5' }
=======
frame-support = { version = '2.0.0-alpha.7', git = 'https://github.com/paritytech/substrate', rev = '7f73312aa0bf4a4107860141f085e9770ec01b72', default-features = false }
frame-system = { version = '2.0.0-alpha.7', git = 'https://github.com/paritytech/substrate', rev = '7f73312aa0bf4a4107860141f085e9770ec01b72', default-features = false }
sp-runtime = { version = '2.0.0-alpha.7', git = 'https://github.com/paritytech/substrate', rev = '7f73312aa0bf4a4107860141f085e9770ec01b72', default-features = false }
sp-core = { version = '2.0.0-alpha.7', git = 'https://github.com/paritytech/substrate', rev = '7f73312aa0bf4a4107860141f085e9770ec01b72', default-features = false }

[dev-dependencies]
sp-io = { version = '2.0.0-alpha.7', git = 'https://github.com/paritytech/substrate', rev = '7f73312aa0bf4a4107860141f085e9770ec01b72', default-features = false }
>>>>>>> 5a19187a
<|MERGE_RESOLUTION|>--- conflicted
+++ resolved
@@ -16,20 +16,10 @@
 
 [dependencies]
 parity-scale-codec = { default-features = false, features = ['derive'], version = '1.3.0' }
-<<<<<<< HEAD
-frame-support = { default_features = false, version = '2.0.0-alpha.5' }
-frame-system = { default_features = false, version = '2.0.0-alpha.5' }
-sp-runtime = { default_features = false, version = '2.0.0-alpha.5' }
-sp-core = { default_features = false, version = '2.0.0-alpha.5' }
-
-[dev-dependencies]
-sp-io = { default_features = false, version = '2.0.0-alpha.5' }
-=======
 frame-support = { version = '2.0.0-alpha.7', git = 'https://github.com/paritytech/substrate', rev = '7f73312aa0bf4a4107860141f085e9770ec01b72', default-features = false }
 frame-system = { version = '2.0.0-alpha.7', git = 'https://github.com/paritytech/substrate', rev = '7f73312aa0bf4a4107860141f085e9770ec01b72', default-features = false }
 sp-runtime = { version = '2.0.0-alpha.7', git = 'https://github.com/paritytech/substrate', rev = '7f73312aa0bf4a4107860141f085e9770ec01b72', default-features = false }
 sp-core = { version = '2.0.0-alpha.7', git = 'https://github.com/paritytech/substrate', rev = '7f73312aa0bf4a4107860141f085e9770ec01b72', default-features = false }
 
 [dev-dependencies]
-sp-io = { version = '2.0.0-alpha.7', git = 'https://github.com/paritytech/substrate', rev = '7f73312aa0bf4a4107860141f085e9770ec01b72', default-features = false }
->>>>>>> 5a19187a
+sp-io = { version = '2.0.0-alpha.7', git = 'https://github.com/paritytech/substrate', rev = '7f73312aa0bf4a4107860141f085e9770ec01b72', default-features = false }