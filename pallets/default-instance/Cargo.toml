[package]
name = "default-instance"
version = "2.0.0-alpha.6"
authors = ["Joshy"]
edition = "2018"

[features]
default = ['std']
std = [
    'parity-scale-codec/std',
    'frame-support/std',
    'frame-system/std',
    'sp-runtime/std',
]

[dependencies]
parity-scale-codec = { default-features = false, features = ['derive'], version = '1.3.0' }
<<<<<<< HEAD
frame-support = { default_features = false, version = '2.0.0-alpha.5' }
frame-system = { default_features = false, version = '2.0.0-alpha.5' }
sp-runtime = { default_features = false, version = '2.0.0-alpha.5' }
sp-core = { default_features = false, version = '2.0.0-alpha.5' }

[dev-dependencies]
sp-io = { default_features = false, version = '2.0.0-alpha.5' }
=======
frame-support = { default_features = false, version = '2.0.0-alpha.6' }
frame-system = { default_features = false, version = '2.0.0-alpha.6' }
sp-runtime = { default_features = false, version = '2.0.0-alpha.6' }
sp-core = { default_features = false, version = '2.0.0-alpha.6' }

[dev-dependencies]
sp-io = { default_features = false, version = '2.0.0-alpha.6' }
>>>>>>> ad4b470d
<|MERGE_RESOLUTION|>--- conflicted
+++ resolved
@@ -15,20 +15,10 @@
 
 [dependencies]
 parity-scale-codec = { default-features = false, features = ['derive'], version = '1.3.0' }
-<<<<<<< HEAD
-frame-support = { default_features = false, version = '2.0.0-alpha.5' }
-frame-system = { default_features = false, version = '2.0.0-alpha.5' }
-sp-runtime = { default_features = false, version = '2.0.0-alpha.5' }
-sp-core = { default_features = false, version = '2.0.0-alpha.5' }
-
-[dev-dependencies]
-sp-io = { default_features = false, version = '2.0.0-alpha.5' }
-=======
 frame-support = { default_features = false, version = '2.0.0-alpha.6' }
 frame-system = { default_features = false, version = '2.0.0-alpha.6' }
 sp-runtime = { default_features = false, version = '2.0.0-alpha.6' }
 sp-core = { default_features = false, version = '2.0.0-alpha.6' }
 
 [dev-dependencies]
-sp-io = { default_features = false, version = '2.0.0-alpha.6' }
->>>>>>> ad4b470d
+sp-io = { default_features = false, version = '2.0.0-alpha.6' }