--- conflicted
+++ resolved
@@ -13,11 +13,7 @@
 ]
 
 [dependencies]
-<<<<<<< HEAD
-parity-scale-codec = { default-features = false, features = ['derive'], version = '1.1.0' }
-=======
 parity-scale-codec = { default-features = false, features = ['derive'], version = '1.3.0' }
->>>>>>> 0a4bddb0
 frame-support = { default_features = false, version = '2.0.0-alpha.5' }
 frame-system = { default_features = false, version = '2.0.0-alpha.5' }
 
