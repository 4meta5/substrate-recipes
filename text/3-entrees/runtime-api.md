--- conflicted
+++ resolved
@@ -31,11 +31,7 @@
 ## Defining the API
 The first step in adding a runtime API to your runtime is defining its interface using a Rust trait. This is done in the `sum-storage/runtime-api/src/lib.rs` file. This file can live anywhere you like, but because it defines an API that is closely related to a particular pallet, it makes sense to include the API definition in the pallet's directory.
 
-<<<<<<< HEAD
-The code to define the API is quite simple, and looks almost like any old Rust trait. The one addition is that it must be placed in the [`decl_runtime_apis!` macro](https://substrate.dev/rustdocs/master/sp_api/macro.decl_runtime_apis.html). This macro allows the outer node to query the runtime API at specific blocks. Although this runtime API only provides a single function, you may write as many as you like.
-=======
 The code to define the API is quite simple, and looks almost like any old Rust trait. The one addition is that it must be placed in the [`decl_runtime_apis!` macro](https://crates.parity.io/sp_api/macro.decl_runtime_apis.html). This macro allows the outer node to query the runtime API at specific blocks. Although this runtime API only provides a single function, you may write as many as you like.
->>>>>>> b58e4775
 
 ```rust
 sp_api::decl_runtime_apis! {
@@ -48,11 +44,7 @@
 ## Implementing the API
 With our pallet written and our runtime API defined, we may now implement the API for our runtime. This happens in the main runtime aggregation file. In our case we've provided the `api-runtime` in `runtimes/api-runtime/src/lib.rs`.
 
-<<<<<<< HEAD
-As with defining the API, implementing a runtime API looks similar to implementing any old Rust trait with the exception that the implementation must go inside of the [`impl_runtime_apis!` macro](https://substrate.dev/rustdocs/master/sp_api/macro.impl_runtime_apis.html). Every runtime must use `iml_runtime_apis!` because the [`Core` API](https://substrate.dev/rustdocs/master/sp_api/trait.Core.html) is required. We will add an implementation for our own API alongside the others in this macro. Our implementation is straight-forward as it merely calls the pallet's helper function that we wrote previously.
-=======
 As with defining the API, implementing a runtime API looks similar to implementing any old Rust trait with the exception that the implementation must go inside of the [`impl_runtime_apis!` macro](https://crates.parity.io/sp_api/macro.impl_runtime_apis.html). Every runtime must use `iml_runtime_apis!` because the [`Core` API](https://crates.parity.io/sp_api/trait.Core.html) is required. We will add an implementation for our own API alongside the others in this macro. Our implementation is straight-forward as it merely calls the pallet's helper function that we wrote previously.
->>>>>>> b58e4775
 
 ```rust
 impl_runtime_apis! {
@@ -66,11 +58,7 @@
 }
 ```
 
-<<<<<<< HEAD
-You may be wondering about the `Block` type parameter which is present here, but not in our definition. This type parameter is added by the macros along with a few other features. All runtime APIs have this type parameter to facilitate querying the runtime at arbitrary blocks. Read more about this in the docs for [`impl_runtime_apis!`](https://substrate.dev/rustdocs/master/sp_api/macro.impl_runtime_apis.html).
-=======
 You may be wondering about the `Block` type parameter which is present here, but not in our definition. This type parameter is added by the macros along with a few other features. All runtime APIs have this type parameter to facilitate querying the runtime at arbitrary blocks. Read more about this in the docs for [`impl_runtime_apis!`](https://crates.parity.io/sp_api/macro.impl_runtime_apis.html).
->>>>>>> b58e4775
 
 ## Calling the Runtime API
 We've now successfully added a runtime API to our runtime. The outer node can now call this API to query the runtime for the sum of two storage values. Given a reference to a ['client'](https://crates.parity.io/sc_service/client/struct.Client.html) we can make the call like this.
