# Storage Maps

<<<<<<< HEAD
_[`pallets/simple-map`](https://github.com/substrate-developer-hub/recipes/tree/master/pallets/simple-map)_
=======
`pallets/simple-map`
[
	![Try on playground](https://img.shields.io/badge/Playground-Try%20it!-brightgreen?logo=Parity%20Substrate)
](https://playground-staging.substrate.dev/?deploy=recipes&files=%2Fhome%2Fsubstrate%2Fworkspace%2Fpallets%2Fsimple-map%2Fsrc%2Flib.rs)
[
	![View on GitHub](https://img.shields.io/badge/Github-View%20Code-brightgreen?logo=github)
](https://github.com/substrate-developer-hub/recipes/tree/master/pallets/simple-map/src/lib.rs)
>>>>>>> 8b05b9f6

In the appetizer on [storage values](../../2-appetizers/2-storage-values.md) we learned to store a
single value in blockchain storage to be persisted between blocks. In this recipe, we will see how
to store a mapping from keys to values, similar to Rust's own
[`HashMap`](https://doc.rust-lang.org/std/collections/struct.HashMap.html).

## Declaring a `StorageMap`

We declare a single storage map with the following syntax.

```rust, ignore
decl_storage! {
	trait Store for Module<T: Trait> as SimpleMap {
		SimpleMap get(fn simple_map): map hasher(blake2_128_concat) T::AccountId => u32;
	}
}
```

Much of this should look familiar to you from storage values. Reading the line from left to right we
have:

-   `SimpleMap` - the name of the storage map
-   `get(fn simple_map)` - the name of a getter function that will return values from the map.
-   `: map hasher(blake2_128_concat)` - beginning of the type declaration. This is a map and it will
    use the
<<<<<<< HEAD
    [`blake2_128_concat`](https://substrate.dev/rustdocs/v2.0.0-rc5/frame_support/trait.Hashable.html#tymethod.blake2_128_concat)
=======
    [`blake2_128_concat`](https://substrate.dev/rustdocs/v2.0.0-rc4/frame_support/trait.Hashable.html#tymethod.blake2_128_concat)
>>>>>>> 8b05b9f6
    hasher. More on this below.
-   `T::AccountId => u32` - The specific key and value tyes of the map. This is a map from
    `AccountId`s to `u32`s.

## Choosing a Hasher

Although the syntax above is complex, most of it should be straightforward if you've understood the
recipe on storage values. The last unfamiliar piece of writing a storage map is choosing which
hasher to use. In general you should choose one of the three following hashers. The choice of hasher
will affect the performance and security of your chain. If you don't want to think much about this,
just choose `blake2_128_concat` and skip to the next section.

### `blake2_128_concat`

This is a cryptographically secure hash function, and is always safe to use. It is reasonably
efficient, and will keep your storage tree balanced. You _must_ choose this hasher if users of your
chain have the ability to affect the storage keys. In this pallet, the keys are `AccountId`s. At
first it may _seem_ that the user doesn't affect the `AccountId`, but in reality a malicious user
can generate thousands of accounts and use the one that will affect the chain's storage tree in the
way the attacker likes. For this reason, we have chosen to use the `blake2_128_concat` hasher.

### `twox_64_concat`

This hasher is _not_ cryptographically secure, but is more efficient than blake2. Thus it represents
trading security for performance. You should _not_ use this hasher if chain users can affect the
storage keys. However, it is perfectly safe to use this hasher to gain performance in scenarios
where the users do not control the keys. For example, if the keys in your map are sequentially
increasing indices and users cannot cause the indices to rapidly increase, then this is a perfectly
reasonable choice.

### `identity`

The `identity` "hasher" is really not a hasher at all, but merely an
[identity function](https://en.wikipedia.org/wiki/Identity_function) that returns the same value it
receives. This hasher is only an option when the key type in your storage map is _already_ a hash,
and is not controllable by the user. If you're in doubt whether the user can influence the key just
use blake2.

## The Storage Map API

This pallet demonstrated some of the most common methods available in a storage map including
`insert`, `get`, `take`, and `contains_key`.

```rust, ignore
// Insert
<SimpleMap<T>>::insert(&user, entry);

// Get
let entry = <SimpleMap<T>>::get(account);

// Take
let entry = <SimpleMap<T>>::take(&user);

// Contains Key
<SimpleMap<T>>::contains_key(&user)
```

The rest of the API is documented in the rustdocs on the
<<<<<<< HEAD
[`StorageMap` trait](https://substrate.dev/rustdocs/v2.0.0-rc5/frame_support/storage/trait.StorageMap.html). You do
=======
[`StorageMap` trait](https://substrate.dev/rustdocs/v2.0.0-rc4/frame_support/storage/trait.StorageMap.html). You do
>>>>>>> 8b05b9f6
not need to explicitly `use` this trait because the `decl_storage!` macro will do it for you if you
use a storage map.<|MERGE_RESOLUTION|>--- conflicted
+++ resolved
@@ -1,8 +1,5 @@
 # Storage Maps
 
-<<<<<<< HEAD
-_[`pallets/simple-map`](https://github.com/substrate-developer-hub/recipes/tree/master/pallets/simple-map)_
-=======
 `pallets/simple-map`
 [
 	![Try on playground](https://img.shields.io/badge/Playground-Try%20it!-brightgreen?logo=Parity%20Substrate)
@@ -10,7 +7,6 @@
 [
 	![View on GitHub](https://img.shields.io/badge/Github-View%20Code-brightgreen?logo=github)
 ](https://github.com/substrate-developer-hub/recipes/tree/master/pallets/simple-map/src/lib.rs)
->>>>>>> 8b05b9f6
 
 In the appetizer on [storage values](../../2-appetizers/2-storage-values.md) we learned to store a
 single value in blockchain storage to be persisted between blocks. In this recipe, we will see how
@@ -36,11 +32,7 @@
 -   `get(fn simple_map)` - the name of a getter function that will return values from the map.
 -   `: map hasher(blake2_128_concat)` - beginning of the type declaration. This is a map and it will
     use the
-<<<<<<< HEAD
-    [`blake2_128_concat`](https://substrate.dev/rustdocs/v2.0.0-rc5/frame_support/trait.Hashable.html#tymethod.blake2_128_concat)
-=======
     [`blake2_128_concat`](https://substrate.dev/rustdocs/v2.0.0-rc4/frame_support/trait.Hashable.html#tymethod.blake2_128_concat)
->>>>>>> 8b05b9f6
     hasher. More on this below.
 -   `T::AccountId => u32` - The specific key and value tyes of the map. This is a map from
     `AccountId`s to `u32`s.
@@ -99,10 +91,6 @@
 ```
 
 The rest of the API is documented in the rustdocs on the
-<<<<<<< HEAD
-[`StorageMap` trait](https://substrate.dev/rustdocs/v2.0.0-rc5/frame_support/storage/trait.StorageMap.html). You do
-=======
 [`StorageMap` trait](https://substrate.dev/rustdocs/v2.0.0-rc4/frame_support/storage/trait.StorageMap.html). You do
->>>>>>> 8b05b9f6
 not need to explicitly `use` this trait because the `decl_storage!` macro will do it for you if you
 use a storage map.