--- conflicted
+++ resolved
@@ -1,12 +1,5 @@
 # Kitchen Node (Instant Seal)
 
-<<<<<<< HEAD
-_[`nodes/kitchen-node`](https://github.com/substrate-developer-hub/recipes/tree/master/nodes/kitchen-node)_
-
-This recipe demonstrates a general purpose Substrate node that supports most of the recipes'
-runtimes, and uses
-[Instant Seal consensus](https://substrate.dev/rustdocs/v2.0.0-rc5/sc_consensus_manual_seal/index.html).
-=======
 `nodes/kitchen-node`
 [
 	![Try on playground](https://img.shields.io/badge/Playground-Try%20it!-brightgreen?logo=Parity%20Substrate)
@@ -18,7 +11,6 @@
 This recipe demonstrates a general purpose Substrate node that supports most of the recipes'
 runtimes, and uses
 [Instant Seal consensus](https://substrate.dev/rustdocs/v2.0.0-rc4/sc_consensus_manual_seal/index.html).
->>>>>>> 8b05b9f6
 
 The kitchen node serves as the first point of entry for most aspiring chefs when they first
 encounter the recipes. By default it builds with the super-runtime, but it can be used with most of
@@ -55,11 +47,7 @@
 It is worth noting that this node does not work with _all_ of the recipes' runtimes. In particular,
 it is not compatible with the babe-grandpa runtime. That runtime uses the babe pallet which requires
 a node that will include a special
-<<<<<<< HEAD
-[`PreRuntime` `DigestItem`](https://substrate.dev/rustdocs/v2.0.0-rc5/sp_runtime/enum.DigestItem.html#variant.PreRuntime).
-=======
 [`PreRuntime` `DigestItem`](https://substrate.dev/rustdocs/v2.0.0-rc4/sp_runtime/enum.DigestItem.html#variant.PreRuntime).
->>>>>>> 8b05b9f6
 
 ### Building a Service with the Runtime
 
@@ -70,11 +58,7 @@
 will manage the communication between them.
 
 We begin by invoking the
-<<<<<<< HEAD
-[`native_executor_instance!` macro](https://substrate.dev/rustdocs/v2.0.0-rc5/sc_executor/macro.native_executor_instance.html).
-=======
 [`native_executor_instance!` macro](https://substrate.dev/rustdocs/v2.0.0-rc4/sc_executor/macro.native_executor_instance.html).
->>>>>>> 8b05b9f6
 This creates an executor which is responsible for executing transactions in the runtime and
 determining whether to run the native or Wasm version of the runtime.
 
@@ -100,11 +84,7 @@
 
 The instant seal consensus engine, and its cousin the manual seal consensus engine, are both
 included in the same
-<<<<<<< HEAD
-[`sc-consensus-manual-seal` crate](https://substrate.dev/rustdocs/v2.0.0-rc5/sc_consensus_manual_seal/index.html).
-=======
 [`sc-consensus-manual-seal` crate](https://substrate.dev/rustdocs/v2.0.0-rc4/sc_consensus_manual_seal/index.html).
->>>>>>> 8b05b9f6
 The recipes has a recipe dedicated to using [manual seal](./manual-seal.md). Instant seal is a very
 convenient tool for when you are developing or experimenting with a runtime. The consensus engine
 simply authors a new block whenever a new transaction is available in the queue. This is similar to
@@ -116,25 +96,15 @@
 Installing the instant seal engine has three dependencies whereas the runtime had only one.
 
 ```toml
-<<<<<<< HEAD
-sc-consensus = '0.8.0-rc3'
-sc-consensus-manual-seal = '0.8.0-rc3'
-sp-consensus = '0.8.0-rc3'
-=======
 sc-consensus = '0.8.0-rc4'
 sc-consensus-manual-seal = '0.8.0-rc4'
 sp-consensus = '0.8.0-rc4'
->>>>>>> 8b05b9f6
 ```
 
 ### The Proposer
 
 We begin by creating a
-<<<<<<< HEAD
-[`Proposer`](https://substrate.dev/rustdocs/v2.0.0-rc5/sc_basic_authorship/struct.Proposer.html) which will be
-=======
 [`Proposer`](https://substrate.dev/rustdocs/v2.0.0-rc4/sc_basic_authorship/struct.Proposer.html) which will be
->>>>>>> 8b05b9f6
 responsible for creating proposing blocks in the chain.
 
 ```rust, ignore
