--- conflicted
+++ resolved
@@ -1,9 +1,5 @@
 [book]
-<<<<<<< HEAD
 authors = ["4meta5, Joshy Orndorff"]
-=======
-authors = ["4meta5"]
->>>>>>> 7b6a70de
 language = "en"
 multilingual = false
 src = "src"
