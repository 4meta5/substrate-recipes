--- conflicted
+++ resolved
@@ -3,12 +3,6 @@
 on:
   pull_request:
     branches:
-<<<<<<< HEAD
-    - master
-  push:
-    branches:
-    - master
-=======
       - master
   push:
     branches:
@@ -16,7 +10,6 @@
       - test-ci # always want to including test-ci for testing gh-action
     paths-ignore:
       - 'README.md'
->>>>>>> fdc450fa
 
 jobs:
   test-code:
@@ -36,36 +29,6 @@
       CMAKE_CXX_COMPILER_LAUNCHER: sccache
 
     steps:
-<<<<<<< HEAD
-    - name: Checkout Code
-      uses: actions/checkout@v2
-
-      # Steps taken from https://github.com/actions/cache/blob/master/examples.md#rust---cargo
-    - name: Cache cargo registry
-      uses: actions/cache@v2
-      with:
-        path: |
-          ~/.cargo/registry
-          ~/.cargo/git
-          target
-        key: ${{ runner.os }}-cargo-registry-${{ hashFiles('**/Cargo.lock') }}
-
-    - name: Install toolchain
-      uses: actions-rs/toolchain@v1
-      with:
-        profile: minimal
-        toolchain: nightly-2020-05-07
-        components: rustfmt, clippy
-        target: wasm32-unknown-unknown
-        override: true
-        default: true
-
-    - name: Run clippy
-      run: cargo +nightly-2020-05-07 clippy -- -D warnings
-
-    - name: Run Tests
-      run: cargo test --all
-=======
       - name:                      Cancel previous runs
         uses:                      styfle/cancel-workflow-action@0.4.1
         with:
@@ -96,5 +59,4 @@
         uses:                      actions-rs/cargo@master
         with:
           command:                 test
-          args:                    --all --verbose
->>>>>>> fdc450fa
+          args:                    --all --verbose