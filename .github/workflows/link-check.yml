name: Check Links

on:
  pull_request:
    branches:
    - master
  push:
    branches:
    - master
<<<<<<< HEAD
=======
    - test-ci # always want to including test-ci for testing gh-action
>>>>>>> fdc450fa

jobs:
  markdown-link-check:
    runs-on: ubuntu-latest
    steps:
    - uses: actions/checkout@master
    - uses: gaurav-nelson/github-action-markdown-link-check@v1
      with:
        # links that are okay (http status returns 200) will not be shown
        use-quiet-mode: 'yes'
        # showing the details on links returning error
        use-verbose-mode: 'yes'
        config-file: '.github/workflows/mlc_config.json'<|MERGE_RESOLUTION|>--- conflicted
+++ resolved
@@ -7,10 +7,7 @@
   push:
     branches:
     - master
-<<<<<<< HEAD
-=======
     - test-ci # always want to including test-ci for testing gh-action
->>>>>>> fdc450fa
 
 jobs:
   markdown-link-check:
