--- conflicted
+++ resolved
@@ -45,11 +45,7 @@
         default: true
 
     - name: Check Kitchen
-<<<<<<< HEAD
-      run: cd kitchen/pallets && cargo check --all
-=======
       run: cd kitchen && cargo check --all
 
->>>>>>> 77fe7af0
     - name: Test Kitchen
       run: cd kitchen/pallets && cargo test --all