--- conflicted
+++ resolved
@@ -7,11 +7,7 @@
 The Recipes are part of the Substrate Developer Hub, so inter-linking between the Recipes and other
 DevHub facets is common. In particular, the Recipes frequently links to:
 
-<<<<<<< HEAD
--   The [Reference Docs](https://substrate.dev/rustdocs/v2.0.0-rc5/)
-=======
 -   The [Reference Docs](https://substrate.dev/rustdocs/v2.0.0-rc4/)
->>>>>>> 8b05b9f6
 -   The [Tutorials](https://substrate.dev/en/tutorials)
 -   The [Knowledge Base](https://substrate.dev/docs/en/)
 
@@ -36,55 +32,6 @@
 -   **Additional Relevant Information** - What error message did you receive? What OS and rust
     compiler are you using?
 
-<<<<<<< HEAD
-## Git Workflow
-
-The recipes adhere closely to
-[gitflow](https://www.atlassian.com/git/tutorials/comparing-workflows/gitflow-workflow). That means
-there are two main branches in the repository, `master`, and `develop` as well as any number of
-topic branches. If you aren't familiar with gitflow, it is worth reading that article and studying
-the diagrams. One of the diagrams is included below.
-
-![gitflow](<https://wac-cdn.atlassian.com/dam/jcr:a9cea7b7-23c3-41a7-a4e0-affa053d9ea7/04%20(1).svg?cdnVersion=1017>)
-
-### Master Branch
-
-The `master` branch contains stable, published code and is where release versions are tagged.
-Released versions will always be in the history of the `master` branch. The code on `master` uses
-published dependencies from `crates.io` and uses git dependencies only where absolutely necessary
-likely because crates.io does not yet host the relevant crates.
-
-### Develop Branch
-
-The `develop` branch is where active development happens. It is where new recipes, revisions, CI
-updates, and most other changes are merged. In order to keep up with the latest Substrate
-development, the `develop` branch allows dependencies from git.
-
-### Cutting a Release
-
-It is time to tag a new release when either enough new features have been contributed that releasing
-makes sense, or, more likely, Substrate itself has tagged a new release. The release process also
-follows [GitFlow](https://www.atlassian.com/git/tutorials/comparing-workflows/gitflow-workflow).
-Creating a new release is usually initiated by the project maintainer, but the steps are outlined
-here nonetheless.
-
-1. Create a release branch off of `develop`.
-1. Update dependencies to crates.io.
-1. Update the version of each Recipes crate.
-1. Update rustdocs links from crates.parity.io to substrate.dev/rustdocs/_appropriate-version_
-1. Make a pull request against `master`.
-1. Tag the new release version in the history of `master` only after the release branch is merged.
-
-## Proposing Changes and Additions
-
-If you would like to make a change or addition to the recipes, you do not need anyone's permission
-to get started. You simply open a Pull Request against the `develop` branch. Of course, not all
-changes will be accepted, and changes should either be in line with the existing Recipes structure
-or refactor that structure for a good reason. If you want preliminary input from the Recipes'
-maintainers before beginning, please
-[open an issue](https://github.com/substrate-developer-hub/recipes/issues) discussing your idea
-first. Either approach (PR or issue) is welcome.
-=======
 ## Proposing Changes and Additions
 
 If you would like to make a change or addition to the recipes, you do not need anyone's permission
@@ -93,7 +40,6 @@
 for a good reason. If you want preliminary input from the Recipes' maintainers before beginning,
 please [open an issue](https://github.com/substrate-developer-hub/recipes/issues) discussing your
 idea first. Either approach (PR or issue) is welcome.
->>>>>>> 8b05b9f6
 
 ### What to Contribute
 
